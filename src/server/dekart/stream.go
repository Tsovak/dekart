package dekart

import (
	"context"
	"dekart/src/proto"
	"dekart/src/server/report"
	"dekart/src/server/user"
	"fmt"
	"time"

	"github.com/google/uuid"
	"github.com/rs/zerolog/log"
	"google.golang.org/grpc/codes"
	"google.golang.org/grpc/status"
)

func (s Server) sendReportMessage(reportID string, srv proto.Dekart_GetReportStreamServer, sequence int64) error {
	ctx := srv.Context()

	report, err := s.getReport(ctx, reportID)
	if err != nil {
		log.Err(err).Msg("Cannot retrieve report")
		return status.Errorf(codes.Internal, err.Error())
	}
	if report == nil {
		err := fmt.Errorf("report %s not found", reportID)
		log.Warn().Err(err).Send()
		return status.Errorf(codes.NotFound, err.Error())
	}

	datasets, err := s.getDatasets(ctx, reportID)
	if err != nil {
		log.Err(err).Msg("Cannot retrieve datasets")
		return status.Errorf(codes.Internal, err.Error())
	}

	queries, err := s.getQueries(ctx, datasets)
	if err != nil {
		log.Err(err).Msg("Cannot retrieve queries")
		return status.Errorf(codes.Internal, err.Error())
	}

	files, err := s.getFiles(ctx, datasets)
	if err != nil {
		log.Err(err).Msg("Cannot retrieve queries")
		return status.Errorf(codes.Internal, err.Error())
	}

	res := proto.ReportStreamResponse{
		Report:   report,
		Queries:  queries,
		Datasets: datasets,
		Files:    files,
		StreamOptions: &proto.StreamOptions{
			Sequence: sequence,
		},
	}

	err = srv.Send(&res)
	if err != nil {
		log.Err(err).Send()
		return err
	}
	return nil

}

// GetReportStream which sends report and queries on every update
func (s Server) GetReportStream(req *proto.ReportStreamRequest, srv proto.Dekart_GetReportStreamServer) error {
	claims := user.GetClaims(srv.Context())
	if claims == nil {
		return Unauthenticated
	}
	if req.StreamOptions == nil {
		err := fmt.Errorf("missing StreamOptions")
		return status.Error(codes.InvalidArgument, err.Error())
	}

	if req.Report == nil {
		return status.Errorf(codes.InvalidArgument, "req.Report == nil")
	}

	_, err := uuid.Parse(req.Report.Id)
	if err != nil {
		return status.Errorf(codes.InvalidArgument, err.Error())
	}

	streamID, err := uuid.NewRandom()
	if err != nil {
		log.Err(err).Send()
		return status.Error(codes.Internal, err.Error())
	}
	ping := s.reportStreams.Register(req.Report.Id, streamID.String(), req.StreamOptions.Sequence)
	defer s.reportStreams.Deregister(req.Report.Id, streamID.String())

	ctx, cancel := context.WithTimeout(srv.Context(), 55*time.Second)
	defer cancel()

	for {
		select {
		case sequence := <-ping:
			log.Debug().Str("reportID", req.Report.Id).Int64("sequence", sequence).Msg("Sending report message")
			return s.sendReportMessage(req.Report.Id, srv, sequence)
		case <-ctx.Done():
			log.Debug().Str("reportID", req.Report.Id).Msg("GetReportStream ctx done")
			return nil
		}
	}
}

func (s Server) sendReportList(ctx context.Context, srv proto.Dekart_GetReportListStreamServer, sequence int64) error {
	claims := user.GetClaims(ctx)
	reportRows, err := s.db.QueryContext(ctx,
		`select
			id,
			case when title is null then 'Untitled' else title end as title,
			archived,
			author_email = $1 as can_write,
			author_email,
<<<<<<< HEAD
			discoverable
		from reports as r
		join (
			-- current user organization members
			SELECT
				DISTINCT ON (email)
				organization_id,
				email,
				active
			FROM organization_log
			-- current user organization
			where organization_id in (
				SELECT organization_id
				FROM organization_log
				WHERE email = $1
				ORDER BY created_at DESC
				LIMIT 1
			)
			ORDER BY email, created_at DESC
		) as o on r.author_email = o.email
=======
			discoverable,
			updated_at,
			created_at
		from reports
>>>>>>> 758e2d29
		where author_email=$1 or (discoverable=true and archived=false)
		order by updated_at desc`,
		claims.Email,
	)
	if err != nil {
		log.Err(err).Send()
		return status.Errorf(codes.Internal, err.Error())
	}
	defer reportRows.Close()
	res := proto.ReportListResponse{
		Reports: make([]*proto.Report, 0),
		StreamOptions: &proto.StreamOptions{
			Sequence: sequence,
		},
	}
	for reportRows.Next() {
		report := proto.Report{}
		createdAt := time.Time{}
		updatedAt := time.Time{}
		err = reportRows.Scan(
			&report.Id,
			&report.Title,
			&report.Archived,
			&report.CanWrite,
			&report.AuthorEmail,
			&report.Discoverable,
			&updatedAt,
			&createdAt,
		)
		if err != nil {
			log.Err(err).Send()
			return status.Errorf(codes.Internal, err.Error())
		}
		report.CreatedAt = createdAt.Unix()
		report.UpdatedAt = updatedAt.Unix()
		res.Reports = append(res.Reports, &report)
	}
	err = srv.Send(&res)
	if err != nil {
		log.Err(err).Send()
		return status.Errorf(codes.Internal, err.Error())
	}
	return nil
}

func (s Server) sendUserStreamResponse(ctx context.Context, srv proto.Dekart_GetUserStreamServer, sequence int64) error {
	claims := user.GetClaims(ctx)

	// subscription
	sub, err := s.getSubscription(ctx, claims.Email)
	if err != nil {
		log.Err(err).Send()
		return status.Errorf(codes.Internal, err.Error())
	}

	// connection update
	connectionUpdate, err := s.getLastConnectionUpdate(ctx)
	if err != nil {
		log.Err(err).Send()
		return status.Errorf(codes.Internal, err.Error())
	}

	res := proto.GetUserStreamResponse{
		StreamOptions: &proto.StreamOptions{
			Sequence: sequence,
		},
		ConnectionUpdate:   connectionUpdate,
		Email:              claims.Email,
		SubscriptionActive: sub.Active,
		SubscriptionUpdate: sub.UpdatedAt,
	}
	err = srv.Send(&res)
	if err != nil {
		log.Err(err).Send()
		return status.Errorf(codes.Internal, err.Error())
	}
	return nil
}

func (s Server) GetUserStream(req *proto.GetUserStreamRequest, srv proto.Dekart_GetUserStreamServer) error {
	claims := user.GetClaims(srv.Context())
	if claims == nil {
		return Unauthenticated
	}
	if req.StreamOptions == nil {
		err := fmt.Errorf("missing StreamOptions")
		return status.Error(codes.InvalidArgument, err.Error())
	}

	ping, streamID := s.userStreams.Register(*claims, req.StreamOptions.Sequence)
	defer s.userStreams.Deregister(*claims, streamID)

	ctx, cancel := context.WithTimeout(srv.Context(), 55*time.Second)
	defer cancel()

	for {
		select {
		case sequence := <-ping:
			return s.sendUserStreamResponse(ctx, srv, sequence)
		case <-ctx.Done():
			return nil
		}
	}
}

// GetReportListStream streams list of reports
func (s Server) GetReportListStream(req *proto.ReportListRequest, srv proto.Dekart_GetReportListStreamServer) error {
	claims := user.GetClaims(srv.Context())
	if claims == nil {
		return Unauthenticated
	}
	if req.StreamOptions == nil {
		err := fmt.Errorf("missing StreamOptions")
		return status.Error(codes.InvalidArgument, err.Error())
	}

	streamID, err := uuid.NewRandom()
	if err != nil {
		log.Err(err).Send()
		return status.Error(codes.Internal, err.Error())
	}

	ping := s.reportStreams.Register(report.All, streamID.String(), req.StreamOptions.Sequence)
	defer s.reportStreams.Deregister(report.All, streamID.String())

	ctx, cancel := context.WithTimeout(srv.Context(), 55*time.Second)
	defer cancel()

	for {
		select {
		case sequence := <-ping:
			return s.sendReportList(ctx, srv, sequence)
		case <-ctx.Done():
			return nil
		}
	}
}<|MERGE_RESOLUTION|>--- conflicted
+++ resolved
@@ -117,8 +117,9 @@
 			archived,
 			author_email = $1 as can_write,
 			author_email,
-<<<<<<< HEAD
-			discoverable
+			discoverable,
+			updated_at,
+			created_at
 		from reports as r
 		join (
 			-- current user organization members
@@ -138,12 +139,6 @@
 			)
 			ORDER BY email, created_at DESC
 		) as o on r.author_email = o.email
-=======
-			discoverable,
-			updated_at,
-			created_at
-		from reports
->>>>>>> 758e2d29
 		where author_email=$1 or (discoverable=true and archived=false)
 		order by updated_at desc`,
 		claims.Email,
