--- conflicted
+++ resolved
@@ -13,7 +13,6 @@
       - name: Setup Go
         uses: actions/setup-go@v3
         with:
-<<<<<<< HEAD
           images: |
             ghcr.io/${{ github.repository }}/dekart
           tags: |
@@ -46,35 +45,3 @@
           cache-from: type=registry,ref=ghcr.io/${{ github.repository }}/dekart:buildcache
           cache-to: type=registry,ref=ghcr.io/${{ github.repository }}/dekart:buildcache,mode=max
 
-=======
-          go-version: 1.21
-      - name: Get short SHA
-        id: short_sha
-        run: echo "::set-output name=sha::$(echo ${GITHUB_SHA::7})"
-      - name: Set up Cloud SDK
-        uses: google-github-actions/setup-gcloud@v0
-        with:
-          service_account_key: ${{ secrets.PRIVATE_GITHUB_ACTIONS_DEKART_CLOUD }}
-          project_id: dekart-cloud
-          export_default_credentials: true
-      - name: Configure Docker to use the gcloud command-line tool as a credential helper
-        run: gcloud auth configure-docker europe-west3-docker.pkg.dev
-      - name: Pull Docker image
-        run: docker pull europe-west3-docker.pkg.dev/dekart-cloud/dekart/dekart:sha-${{ steps.short_sha.outputs.sha }}
-      - name: Get image digest
-        id: get_digest
-        run: |
-          digest=$(docker image inspect europe-west3-docker.pkg.dev/dekart-cloud/dekart/dekart:sha-${{ steps.short_sha.outputs.sha }} --format='{{index .RepoDigests 0}}')
-          echo "::set-output name=digest::$digest"
-      - name: pulumi preview
-        uses: pulumi/actions@v5
-        with:
-          command: up
-          cloud-url: gs://dekart-cloud-pulumi
-          stack-name: prod
-          work-dir: ./pulumi
-        env:
-          PULUMI_CONFIG_PASSPHRASE: ${{ secrets.PULUMI_CONFIG_PASSPHRASE }}
-          IMAGE_DIGEST: ${{ steps.get_digest.outputs.digest }}
-          VERSION_ID: ${{ github.event.release.tag_name }}
->>>>>>> 533cfa74
