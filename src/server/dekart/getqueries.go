--- conflicted
+++ resolved
@@ -103,41 +103,4 @@
 		return rowsToQueries(queryRows)
 	}
 	return make([]*proto.Query, 0), nil
-<<<<<<< HEAD
-}
-
-// getQueriesLegacy is used to get queries which are not associated with a dataset
-func (s Server) getQueriesLegacy(ctx context.Context, reportID string) ([]*proto.Query, error) {
-	queryRows, err := s.db.QueryContext(ctx,
-		`select
-			id,
-			query_text,
-			job_status,
-			case when job_result_id is null then '' else cast(job_result_id as VARCHAR) end as job_result_id,
-			case when job_error is null then '' else job_error end as job_error,
-			case
-				when job_started is null
-				then 0
-				else CAST((extract('epoch' from CURRENT_TIMESTAMP)  - extract('epoch' from job_started))*1000 as BIGINT)
-			end as job_duration,
-			total_rows,
-			bytes_processed,
-			result_size,
-			created_at,
-			updated_at,
-			query_source,
-			query_source_id
-		from queries
-		where report_id=$1
-		order by created_at asc`,
-		reportID,
-	)
-	if err != nil {
-		log.Err(err).Str("reportID", reportID).Msg("select from queries failed")
-		return nil, err
-	}
-	defer queryRows.Close()
-	return rowsToQueries(queryRows)
-=======
->>>>>>> d0ba0850
 }