{
  "name": "dekart",
<<<<<<< HEAD
  "version": "0.17.2",
=======
  "version": "0.17.1",
>>>>>>> 533cfa74
  "private": true,
  "dependencies": {
    "@dekart-xyz/kepler.gl": "2.5.5-fix.5",
    "@improbable-eng/grpc-web": "^0.13.0",
    "@testing-library/jest-dom": "^5.11.6",
    "@testing-library/react": "^11.2.2",
    "@testing-library/user-event": "^12.5.0",
    "ace-builds": "^1.4.12",
    "antd": "^4.9.4",
    "classnames": "^2.2.6",
    "copy-to-clipboard": "^3.3.1",
    "crypto-js": "^4.1.1",
    "cypress": "^13.15.0",
    "google-protobuf": "^3.14.0",
    "immer": "^9.0.7",
    "luxon": "^1.25.0",
    "pretty-bytes": "^5.5.0",
    "re-resizable": "^6.9.11",
    "react": "^17.0.1",
    "react-ace": "^9.2.1",
    "react-dom": "^17.0.1",
    "react-error-overlay": "^6.0.9",
    "react-palm": "^3.3.7",
    "react-redux": "^7.1.3",
    "react-router-dom": "^5.2.0",
    "react-scripts": "^4.0.3",
    "react-virtualized": "^9.22.3",
    "redux": "^4.0.5",
    "redux-logger": "^3.0.6",
    "redux-thunk": "^2.3.0",
    "semver": "^7.3.5",
    "styled-components": "^5.2.1",
    "web-vitals": "^0.2.4"
  },
  "scripts": {
    "start": "react-scripts start",
    "build": "REACT_APP_CUSTOM_CODE=CUSTOM_CODE react-scripts --max_old_space_size=4096 build",
    "test": "react-scripts test",
    "eject": "react-scripts eject",
    "analyze": "source-map-explorer 'build/static/js/*.js'"
  },
  "eslintConfig": {
    "globals": {
      "cy": true
    },
    "extends": [
      "react-app",
      "react-app/jest",
      "plugin:cypress/recommended"
    ]
  },
  "browserslist": {
    "production": [
      ">2.0%",
      "not dead",
      "not op_mini all"
    ],
    "development": [
      "last 1 chrome version",
      "last 1 firefox version",
      "last 1 safari version"
    ]
  },
  "devDependencies": {
    "eslint-plugin-cypress": "^2.12.1",
    "source-map-explorer": "^2.5.1",
    "standard": "^17.0.0"
  },
  "overrides": {
    "react-error-overlay": "6.0.9",
    "@deck.gl/aggregation-layers": "8.6.5",
    "@deck.gl/core": "8.6.5",
    "@deck.gl/extensions": "8.6.5",
    "@deck.gl/geo-layers": "8.6.5",
    "@deck.gl/layers": "8.6.5",
    "@deck.gl/mesh-layers": "8.6.5",
    "@deck.gl/react": "8.6.5",
    "deck.gl": "8.6.5",
    "@luma.gl/shadertools": "8.5.10",
    "@luma.gl/core": "8.5.10",
    "@luma.gl/experimental": "8.5.10",
    "@luma.gl/constants": "8.5.10",
    "@luma.gl/engine": "8.5.10",
    "@luma.gl/gltools": "8.5.10",
    "@luma.gl/webgl": "8.5.10",
    "react-dev-utils": {
      "immer": "$immer"
    }
  }
}<|MERGE_RESOLUTION|>--- conflicted
+++ resolved
@@ -1,10 +1,6 @@
 {
   "name": "dekart",
-<<<<<<< HEAD
   "version": "0.17.2",
-=======
-  "version": "0.17.1",
->>>>>>> 533cfa74
   "private": true,
   "dependencies": {
     "@dekart-xyz/kepler.gl": "2.5.5-fix.5",
