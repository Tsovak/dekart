import Menu from 'antd/es/menu'
import styles from './DekartMenu.module.css'
import { useDispatch, useSelector } from 'react-redux'
import { getUrlRef } from './lib/ref'
import { MenuOutlined, MessageOutlined } from '@ant-design/icons'
import { Link } from 'react-router-dom/cjs/react-router-dom'
import { createReport } from './actions/report'
import Tooltip from 'antd/es/tooltip'

const popupOffset = [-10, 0]

export default function DekartMenu () {
  const env = useSelector(state => state.env)
  const usage = useSelector(state => state.usage)
  const userDefinedConnection = useSelector(state => state.connection.userDefined)
  const dispatch = useDispatch()
  const { authEnabled } = env
<<<<<<< HEAD
=======
  const isPlayground = useSelector(state => state.user.isPlayground)
  const isViewer = useSelector(state => state.user.isViewer)
>>>>>>> 533cfa74
  const ref = getUrlRef(env, usage)
  return (
    <div className={styles.dekartMenu}>
      <Menu mode='horizontal' theme='dark'>
        <Menu.SubMenu
          popupOffset={popupOffset}
          popupClassName={styles.subMenu} title={<MenuOutlined />} key='home' active='yes'
        >
          {authEnabled
            ? (
              <>
                <Menu.Item key='my'>
                  <Link to='/'>My Reports</Link>
                </Menu.Item>
<<<<<<< HEAD
                <Menu.Item key='shared'>
                  <Link to='/shared'>Shared Reports</Link>
=======
                <Menu.Item key='shared' disabled={isPlayground}>
                  <Link to='/shared'>Shared reports</Link>
>>>>>>> 533cfa74
                </Menu.Item>
              </>
              )
            : (
              <Menu.Item key='reports'>
                <Link to='/'>Reports</Link>
              </Menu.Item>
              )}
          {userDefinedConnection ? (<Menu.Item key='connections'><Link to='/connections'>Connections</Link></Menu.Item>) : null}
          <Menu.Divider />
          <Menu.Item key='create' disabled={isViewer} onClick={() => dispatch(createReport())}>New Report</Menu.Item>
        </Menu.SubMenu>
        <Menu.SubMenu popupClassName={styles.subMenu} popupOffset={popupOffset} title={<MessageOutlined />} key='community' active='yes'>
          <Menu.Item key='slack'>
            <a target='_blank' rel='noopener noreferrer' href='https://slack.dekart.xyz'>Ask in Slack</a>
          </Menu.Item>
          <Menu.Item key='issues'>
            <a target='_blank' rel='noopener noreferrer' href={'https://github.com/dekart-xyz/dekart/issues?ref=' + ref}>Report Issue</a>
          </Menu.Item>
          <Menu.Item key='examples'>
            <a target='_blank' rel='noopener noreferrer' href={'https://dekart.xyz/docs/about/kepler-gl-map-examples?ref=' + ref}>Map Examples</a>
          </Menu.Item>
        </Menu.SubMenu>
        <Menu.Item key='contribute'>
          <Tooltip color='#328EB2' title={<>Loving Dekart?<br />Help community find it.<br />Give us ⭐️ on GitHub!</>}><a target='_blank' rel='noopener noreferrer' href='https://github.com/dekart-xyz/dekart'>🩵</a></Tooltip>
        </Menu.Item>
      </Menu>
    </div>
  )
}<|MERGE_RESOLUTION|>--- conflicted
+++ resolved
@@ -15,11 +15,8 @@
   const userDefinedConnection = useSelector(state => state.connection.userDefined)
   const dispatch = useDispatch()
   const { authEnabled } = env
-<<<<<<< HEAD
-=======
   const isPlayground = useSelector(state => state.user.isPlayground)
   const isViewer = useSelector(state => state.user.isViewer)
->>>>>>> 533cfa74
   const ref = getUrlRef(env, usage)
   return (
     <div className={styles.dekartMenu}>
@@ -34,13 +31,8 @@
                 <Menu.Item key='my'>
                   <Link to='/'>My Reports</Link>
                 </Menu.Item>
-<<<<<<< HEAD
-                <Menu.Item key='shared'>
-                  <Link to='/shared'>Shared Reports</Link>
-=======
                 <Menu.Item key='shared' disabled={isPlayground}>
                   <Link to='/shared'>Shared reports</Link>
->>>>>>> 533cfa74
                 </Menu.Item>
               </>
               )
