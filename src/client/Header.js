import styles from './Header.module.css'
import { useDispatch, useSelector } from 'react-redux'
import DekartMenu from './DekartMenu'
import { getRef } from './lib/ref'
import Avatar from 'antd/es/avatar'
import Dropdown from 'antd/es/dropdown'
import { AuthState } from '../proto/dekart_pb'
import classNames from 'classnames'
<<<<<<< HEAD
import { useHistory } from 'react-router-dom/cjs/react-router-dom'
=======
import { authRedirect } from './actions/redirect'
>>>>>>> 83661657

function getSignature (email) {
  if (!email) {
    return '?'
  }
  const parts = email.split('@')
  if (parts.length !== 2) {
    return '?'
  }
  const nameAr = parts[0].split('.')
  return nameAr.map(n => n[0]).join('')
}

function User ({ buttonDivider }) {
  const token = useSelector(state => state.token)
<<<<<<< HEAD
  const user = useSelector(state => state.user)
  const history = useHistory()
  if (!user || !token) {
=======
  const userStream = useSelector(state => state.user.stream)
  const dispatch = useDispatch()
  if (!userStream || !token) {
>>>>>>> 83661657
    return null
  }
  return (
    <div className={classNames(
      styles.user,
      { [styles.buttonDivider]: buttonDivider }
    )}
    >
      <Dropdown
        overlayClassName={styles.userDropdown} menu={{
          items: [
            {
              label: userStream && userStream.email,
              disabled: true
            },
            {
              label: 'Manage workspace',
              onClick: () => {
                history.push('/workspace')
              }
            },
            {
              label: 'Switch account',
              onClick: () => {
                const state = new AuthState()
                state.setUiUrl(window.location.href)
                state.setAction(AuthState.Action.ACTION_REQUEST_CODE)
                state.setSwitchAccount(true)
                dispatch(authRedirect(state))
              }
            },
            {
              label: 'Sign out',
              onClick: () => {
                const state = new AuthState()
                state.setUiUrl(window.location.href)
                state.setAction(AuthState.Action.ACTION_REVOKE)
                state.setAccessTokenToRevoke(token.access_token)
                dispatch(authRedirect(state))
              }
            }
          ]
        }}
      ><Avatar>{getSignature(userStream && userStream.email)}</Avatar>
      </Dropdown>

    </div>
  )
}

export function Header ({ buttons, title }) {
  const env = useSelector(state => state.env)
  const usage = useSelector(state => state.usage)
  let homePage
  if (env.loaded && usage.loaded) {
    homePage = env.variables.UX_HOMEPAGE + '?ref=' + getRef(env, usage)
  }
  return (
    <div className={styles.header}>
      <div className={styles.top}>
        <DekartMenu />
        <div className={styles.middle}>
          <div className={styles.dekartLinkHolder}><a target='_blank' rel='noopener noreferrer' className={styles.dekartLink} href={homePage}>Dekart</a></div>
        </div>
        <div className={styles.buttons}>{buttons || null}</div>
        <User buttonDivider={Boolean(buttons)} />
      </div>
      {title ? (<div className={styles.title}>{title}</div>) : null}
    </div>
  )
}<|MERGE_RESOLUTION|>--- conflicted
+++ resolved
@@ -1,16 +1,13 @@
 import styles from './Header.module.css'
 import { useDispatch, useSelector } from 'react-redux'
 import DekartMenu from './DekartMenu'
-import { getRef } from './lib/ref'
+import { getUrlRef } from './lib/ref'
 import Avatar from 'antd/es/avatar'
 import Dropdown from 'antd/es/dropdown'
 import { AuthState } from '../proto/dekart_pb'
 import classNames from 'classnames'
-<<<<<<< HEAD
 import { useHistory } from 'react-router-dom/cjs/react-router-dom'
-=======
 import { authRedirect } from './actions/redirect'
->>>>>>> 83661657
 
 function getSignature (email) {
   if (!email) {
@@ -26,15 +23,10 @@
 
 function User ({ buttonDivider }) {
   const token = useSelector(state => state.token)
-<<<<<<< HEAD
-  const user = useSelector(state => state.user)
   const history = useHistory()
-  if (!user || !token) {
-=======
   const userStream = useSelector(state => state.user.stream)
   const dispatch = useDispatch()
   if (!userStream || !token) {
->>>>>>> 83661657
     return null
   }
   return (
@@ -90,7 +82,7 @@
   const usage = useSelector(state => state.usage)
   let homePage
   if (env.loaded && usage.loaded) {
-    homePage = env.variables.UX_HOMEPAGE + '?ref=' + getRef(env, usage)
+    homePage = env.variables.UX_HOMEPAGE + '?ref=' + getUrlRef(env, usage)
   }
   return (
     <div className={styles.header}>
