--- conflicted
+++ resolved
@@ -11,7 +11,7 @@
 import AutoComplete from 'antd/es/auto-complete'
 import Alert from 'antd/es/alert'
 
-function Footer ({ form }) {
+function Footer({ form }) {
   const { dialog, test } = useSelector(state => state.connection)
   const { tested, testing, error: testError, success: testSuccess } = test
   const { id, loading } = dialog
@@ -30,10 +30,10 @@
         Test Connection
       </Button>
       {
-    tested
-      ? <div className={styles.testStatus}>{testError ? <Tooltip title={testError}><ExclamationCircleTwoTone twoToneColor='#f5222d' /></Tooltip> : <CheckCircleTwoTone twoToneColor='#52c41a' />}</div>
-      : null
-  }
+        tested
+          ? <div className={styles.testStatus}>{testError ? <Tooltip title={testError}><ExclamationCircleTwoTone twoToneColor='#f5222d' /></Tooltip> : <CheckCircleTwoTone twoToneColor='#52c41a' />}</div>
+          : null
+      }
       <div className={styles.spacer} />
       <Button
         id='saveConnection'
@@ -51,7 +51,7 @@
   )
 }
 
-export default function ConnectionModal () {
+export default function ConnectionModal() {
   const { dialog, projects } = useSelector(state => state.connection)
   const { visible, id, loading } = dialog
 
@@ -91,29 +91,16 @@
         >
           {connection?.datasetCount > 0 ? <div className={styles.datasetsCountAlert}><Alert message={<>Danger zone! This connection is used in {connection.datasetCount} dataset{connection.datasetCount > 1 ? 's' : ''}.</>} description="Modifying it may lead to queries and results not being found in reports. Consider creating new connection and archiving this one. Modifying name is safe." type="error" /></div> : null}
           <Form.Item label='Google Cloud project ID' extra='used to bill BigQuery jobs' required name='bigqueryProjectId'>
-<<<<<<< HEAD
-            <Input />
-          </Form.Item>
-          <Form.Item label='Google Cloud Storage bucket' extra='where queries, files and query results stored' required name='cloudStorageBucket'>
-            <Input placeholder='my-company-storage-bucket' />
-=======
-            {
-              projects.length > 0 && !BIGQUERY_PROJECT_ID
-                ? (
-                  <AutoComplete
-                    options={projects.map(project => ({ value: project, label: project }))}
-                    filterOption={(inputValue, option) => option.value.toUpperCase().indexOf(inputValue.toUpperCase()) !== -1}
-                  />
-                  )
-                : <Input readOnly={BIGQUERY_PROJECT_ID} />
-              }
+            <AutoComplete
+              options={projects.map(project => ({ value: project, label: project }))}
+              filterOption={(inputValue, option) => option.value.toUpperCase().indexOf(inputValue.toUpperCase()) !== -1}
+            />
           </Form.Item>
           <Form.Item label='Connection Name' required name='connectionName'>
             <Input />
           </Form.Item>
           <Form.Item label='Optional Google Cloud Storage bucket' extra='to store files and result cache ' name='cloudStorageBucket'>
-            <Input placeholder='my-company-storage-bucket' readOnly={CLOUD_STORAGE_BUCKET} />
->>>>>>> a8319ccc
+            <Input placeholder='my-company-storage-bucket' />
           </Form.Item>
         </Form>
       </div>
