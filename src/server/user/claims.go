--- conflicted
+++ resolved
@@ -216,14 +216,11 @@
 )
 
 func (c ClaimsCheck) getSnowflakeContext(user string) *Claims {
-<<<<<<< HEAD
 	if c.DevClaimsEmail != "" {
 		return &Claims{
 			Email: c.DevClaimsEmail,
 		}
 	}
-=======
->>>>>>> 31e0508e
 	if user == "" {
 		return &Claims{
 			Email: UnknownEmail,
