import { useEffect, useRef, useState } from 'react'
import { Header } from './Header'
import styles from './HomePage.module.css'
import Button from 'antd/es/button'
import Radio from 'antd/es/radio'
import Result from 'antd/es/result'
import Table from 'antd/es/table'
import { useDispatch, useSelector } from 'react-redux'
import { PlusOutlined, FileSearchOutlined, UsergroupAddOutlined, ApiTwoTone, LockOutlined, TeamOutlined, GlobalOutlined } from '@ant-design/icons'
import DataDocumentationLink from './DataDocumentationLink'
import Switch from 'antd/es/switch'
import { archiveReport, subscribeReports, unsubscribeReports, createReport } from './actions/report'
import { editConnection, newConnection, newConnectionScreen, setDefaultConnection } from './actions/connection'
import ConnectionModal from './ConnectionModal'
import Tooltip from 'antd/es/tooltip'
import { useHistory } from 'react-router-dom/cjs/react-router-dom'
<<<<<<< HEAD
=======
import { ConnectionType, PlanType } from '../proto/dekart_pb'
>>>>>>> d0ba0850
import Onboarding from './Onboarding'
import { DatasourceIcon } from './Datasource'
import { Connection, PlanType } from '../proto/dekart_pb'
import { track } from './lib/tracking'
<<<<<<< HEAD
import { If } from './lib/helperElements'
=======
import BigQueryConnectionTypeSelectorModal from './BigQueryConnectionTypeSelectorModal'
>>>>>>> d0ba0850

function Loading () {
  return null
}

function ArchiveReportButton ({ report }) {
  const dispatch = useDispatch()
  const [disabled, setDisabled] = useState(false)
  return (
    <Button
      className={styles.deleteButton}
      type='text'
      disabled={disabled}
      onClick={() => {
        dispatch(archiveReport(report.id, !report.archived))
        setDisabled(true)
      }}
    >{report.archived ? 'Restore' : 'Archive'}
    </Button>
  )
}

const columns = [
  {
    dataIndex: 'icon',
    render: (t, report) => {
      if (report.isPlayground || report.isPublic) {
        return <GlobalOutlined title='This report accessible outside of workspace' />
      }
      if (report.discoverable) {
        return <TeamOutlined title='This report is discoverable by others users in the workspace' />
      }
      return <LockOutlined title='This is visible only to you' />
    },
    className: styles.iconColumn
  },
  {
    dataIndex: 'title',
    render: (t, report) => <a href={`/reports/${report.id}`}>{report.title}</a>,
    className: styles.titleColumn
  },
  {
    dataIndex: 'archivedTitle',
    render: (t, report) => report.title,
    className: styles.titleColumn
  },
  {
    dataIndex: 'author', // used for reports and connections
    render: (t, item) => (
      <div
        title={
          `Created by ${item.authorEmail} at ${new Date(item.createdAt * 1000).toLocaleString()}, last updated at ${new Date(item.updatedAt * 1000).toLocaleString()}`
        } className={styles.author}
      >{item.authorEmail}
      </div>),
    className: styles.authorColumn
  },
  {
    dataIndex: 'delete',
    render: (t, report) => <ArchiveReportButton report={report} />,
    className: styles.deleteColumn
  },
  {
    dataIndex: 'connectionName',
    render: (t, connection) => <OpenConnectionButton connection={connection} />,
    className: styles.titleColumn
  },
  {
    dataIndex: 'connectionIcon',
    render: (t, connection) => <DatasourceIcon type={connection.connectionType} />,
    className: styles.iconColumn
  },
  {
    dataIndex: 'setDefault',
    render: (t, connection) => <SetDefault connection={connection} />,
    className: styles.deleteColumn
  }
]

function SetDefault ({ connection }) {
  const dispatch = useDispatch()
  if (connection.isDefault) {
    return (
      <Tooltip title='Default connection is used for storing report metadata. Users required to have access to default bucket to view the report.'>Default</Tooltip>
    )
  }
  return (
    <Tooltip title='Default connection is used for storing report metadata. Users required to have access to default bucket to view the report.'>
      <Button
        type='text'
        className={styles.deleteButton}
        onClick={() => {
          dispatch(setDefaultConnection(connection.id))
        }}
      >Set default
      </Button>
    </Tooltip>
  )
}

function OpenConnectionButton ({ connection }) {
  const dispatch = useDispatch()
  return (
    <Button
      type='link'
      onClick={() => {
        dispatch(editConnection(connection.id, connection.connectionType, Boolean(connection.bigqueryKey)))
      }}
    >{connection.connectionName}
    </Button>
  )
}

function filterColumns (filter) {
  return filter.map(f => columns.find(c => c.dataIndex === f))
}

function getColumns (reportFilter, archived, authEnabled) {
  if (reportFilter === 'my') {
    if (archived) {
      return filterColumns(['archivedTitle', 'delete'])
    }
    if (authEnabled) {
      return filterColumns(['icon', 'title', 'delete'])
    }
    return filterColumns(['title', 'delete'])
  } else if (reportFilter === 'connections') {
    return filterColumns(['connectionIcon', 'connectionName', 'author', 'setDefault'])
  } else {
    return filterColumns(['icon', 'title', 'author'])
  }
}

function FirstReportOnboarding () {
  const isPlayground = useSelector(state => state.user.isPlayground)
  const dispatch = useDispatch()
  const isViewer = useSelector(state => state.user.isViewer)
  const isSelfHosted = useSelector(state => state.user.isSelfHosted)
  return (
    <>
      <Result
        status='success'
        title='You are all set'
        subTitle='Everything is ready to create you first map.'
        extra={(
          <>
            <Button icon={<PlusOutlined />} disabled={isViewer} type='primary' id='dekart-create-report' onClick={() => dispatch(createReport())}>Create report</Button>
            <If condition={isPlayground && !isSelfHosted}><div className={styles.stepBySetLink}><a target='_blank' href='https://dekart.xyz/docs/about/playground/#quick-start' rel='noreferrer'>Check step-by-step guide</a></div></If>
          </>
        )}
      />
      <DataDocumentationLink />
    </>
  )
}

function ConnectionTypeSelectorBottom () {
  const dispatch = useDispatch()
  const planType = useSelector(state => state.user.stream.planType)
  const showCancel = useSelector(state => state.connection.list).length > 0
  if (showCancel) {
    return (
      <div className={styles.connectionSelectorBack}>
        <Button type='ghost' onClick={() => dispatch(newConnectionScreen(false))}>Return back</Button>
      </div>
    )
  }
  if (planType === PlanType.TYPE_PERSONAL) {
    return (
      <div className={styles.notSure}>
        <p>or</p>
        <Button ghost type='primary' href='https://dekart.xyz/self-hosted/?ref=ConnectionTypeSelector' target='_blank'>Get Started with Self-Hosting</Button>
      </div>
    )
  }
  return null
}

// selects between Google Cloud and Snowflake
function ConnectionTypeSelector () {
  const dispatch = useDispatch()
<<<<<<< HEAD
  const planType = useSelector(state => state.user.stream.planType)
=======
  const [bigqueryModalOpen, setBigqueryModalOpen] = useState(false)
>>>>>>> d0ba0850
  useEffect(() => {
    track('ConnectionTypeSelector')
  }, [])
  return (
    <>
      <div className={styles.connectionTypeSelector}>
<<<<<<< HEAD
        <Button
          icon={<DatasourceIcon type={Connection.ConnectionType.CONNECTION_TYPE_BIGQUERY} />} size='large' onClick={() => {
            track('ConnectionTypeSelectorBigQuery')
            dispatch(newConnection(Connection.ConnectionType.CONNECTION_TYPE_BIGQUERY))
          }}
        >BigQuery
        </Button>
        <If condition={planType !== PlanType.TYPE_SELF_HOSTED}>
          <Button
            icon={<DatasourceIcon type={Connection.ConnectionType.CONNECTION_TYPE_SNOWFLAKE} />} size='large' onClick={() => {
              track('ConnectionTypeSelectorSnowflake')
              dispatch(newConnection(Connection.ConnectionType.CONNECTION_TYPE_SNOWFLAKE))
            }}
          >Snowflake
          </Button>
        </If>
      </div>
      <ConnectionTypeSelectorBottom />
=======
        <BigQueryConnectionTypeSelectorModal open={bigqueryModalOpen} onClose={() => setBigqueryModalOpen(false)} />
        <Button
          icon={<DatasourceIcon type={ConnectionType.CONNECTION_TYPE_BIGQUERY} />} size='large' onClick={() => {
            track('ConnectionTypeSelectorBigQuery')
            setBigqueryModalOpen(true)
          }}
        >BigQuery
        </Button>
        <Button
          icon={<DatasourceIcon type={ConnectionType.CONNECTION_TYPE_SNOWFLAKE} />} size='large' onClick={() => {
            track('ConnectionTypeSelectorSnowflake')
            dispatch(newConnection(ConnectionType.CONNECTION_TYPE_SNOWFLAKE))
          }}
        >Snowflake
        </Button>
      </div>
      {showCancel
        ? (
          <div className={styles.connectionSelectorBack}>
            <Button type='ghost' onClick={() => dispatch(newConnectionScreen(false))}>Return back</Button>
          </div>
          )
        : (
          <div className={styles.notSure}>
            <p>or</p>
            <Button ghost type='primary' href='https://dekart.xyz/self-hosted/' target='_blank'>Get Started with Self-Hosting</Button>
          </div>
          )}
>>>>>>> d0ba0850
    </>
  )
}

function CreateConnection () {
  return (
    <>
      <Result
        status='success'
        icon={<ApiTwoTone />}
        title='Ready to connect!'
        subTitle={<>Select your data source to start building your map.</>}
        extra={<ConnectionTypeSelector />}
      />
    </>
  )
}

function ReportsHeader (
  { reportFilter, archived, setArchived }
) {
  const connectionList = useSelector(state => state.connection.list)
  const reportsList = useSelector(state => state.reportsList)
  const userDefinedConnection = useSelector(state => state.connection.userDefined)
  const dispatch = useDispatch()
  const history = useHistory()
  const { isAdmin, isViewer } = useSelector(state => state.user)

  const userStream = useSelector(state => state.user.stream)
  if (!userStream) {
    return null
  }

  return (
    <div className={styles.reportsHeader}>
      {
        userStream.planType > PlanType.TYPE_UNSPECIFIED
          ? (
            <Radio.Group
              value={reportFilter} onChange={(e) => {
                switch (e.target.value) {
                  case 'my':
                    history.push('/')
                    break
                  case 'discoverable':
                    history.push('/shared')
                    break
                  case 'connections':
                    history.push('/connections')
                    break
                  default:
                  // do nothing
                }
              }}
            >
              <Radio.Button value='my'>My Reports</Radio.Button>
              <Radio.Button value='discoverable'>Shared Reports</Radio.Button>
              {
                connectionList && userDefinedConnection ? <Radio.Button value='connections'>Connections</Radio.Button> : null
              }
            </Radio.Group>

            )
          : (
            <div className={styles.reportsHeaderTitle}>{reportFilter === 'connections' ? 'Connection' : 'Reports'}</div>
            )
      }
      <div className={styles.rightCornerAction}>
        {
          reportFilter === 'connections'
            ? (
              <Button
                disabled={!isAdmin}
                title={isAdmin ? 'Create new connection' : 'Only admin can create new connection'}
                onClick={() => { dispatch(newConnectionScreen(true)) }}
              >New Connection
              </Button>
              )
            : (
              <>
                {
                  reportFilter === 'my'
                    ? (
                      <div className={styles.archivedSwitch}>
                        <div className={styles.archivedSwitchLabel}>Archived</div>
                        <Switch checked={archived} disabled={reportsList.archived.length === 0} onChange={(checked) => setArchived(checked)} />
                      </div>
                      )
                    : null
                }
                <Button id='dekart-create-report' disabled={isViewer} onClick={() => dispatch(createReport())}>New Report</Button>
              </>
              )
        }
      </div>
    </div>

  )
}

function Reports ({ createReportButton, reportFilter }) {
  const [archived, setArchived] = useState(false)
  const reportsList = useSelector(state => state.reportsList)
  const { loaded: envLoaded, authEnabled } = useSelector(state => state.env)
  const connectionList = useSelector(state => state.connection.list)
  const userDefinedConnection = useSelector(state => state.connection.userDefined)
  const newConnectionScreen = useSelector(state => state.connection.screen)
  const isAdmin = useSelector(state => state.user.isAdmin)
  useEffect(() => {
    if (reportsList.archived.length === 0) {
      setArchived(false)
    }
  }, [reportsList, setArchived])
  if (!envLoaded) {
    return null
  }
  if ((userDefinedConnection && connectionList.length === 0 && isAdmin) || newConnectionScreen) {
    return (
      <div className={styles.reports}>
        <CreateConnection />
      </div>
    )
  }
  if (reportsList.my.length === 0 && reportsList.discoverable.length === 0 && reportsList.archived.length === 0) {
    return (
      <div className={styles.reports}><FirstReportOnboarding createReportButton={createReportButton} /></div>
    )
  } else {
    let dataSource = []
    if (reportFilter === 'my') {
      dataSource = archived ? reportsList.archived : reportsList.my
    } else if (reportFilter === 'connections') {
      dataSource = connectionList
    } else {
      dataSource = reportsList.discoverable
    }
    return (
      <div className={styles.reports}>
        <ReportsHeader
          reportFilter={reportFilter}
          archived={archived}
          setArchived={setArchived}
        />
        {dataSource.length
          ? (
            <Table
              dataSource={dataSource}
              columns={getColumns(reportFilter, archived, authEnabled)}
              showHeader={false}
              rowClassName={styles.reportsRow}
              pagination={false}
              rowKey='id'
            />
            )
          : reportFilter === 'discoverable'
            ? (<OnboardingDiscoverableReports />)
            : (<OnboardingMyReports />)}
      </div>
    )
  }
}

function OnboardingMyReports () {
  return (
    <Onboarding
      icon={<FileSearchOutlined />} title='View, manage, and organize the reports that you have created ' steps={
        <ol>
          <li>Click on the "New Report" button in the top right corner</li>
          <li>Save the report and give it a relevant name.</li>
          <li>Your report will appear here.</li>
        </ol>
      }
    />
  )
}

function OnboardingDiscoverableReports () {
  return (
    <Onboarding
      icon={<UsergroupAddOutlined />}
      title='Shared reports helps your others to discover and reuse your reports'
      steps={
        <ol>
          <li>Open the report that you want to share and click on the "Share" button on the top right corner of the page</li>
          <li>In a pop-up window select the option to make the report discoverable.</li>
          <li>Shared reports will appear in this tab for all users.</li>
        </ol>
      }
    />
  )
}

export default function HomePage ({ reportFilter }) {
  const reportsList = useSelector(state => state.reportsList)
  const isPlayground = useSelector(state => state.user.isPlayground)
  const connectionsLoaded = useSelector(state => state.connection.listLoaded)
  const dispatch = useDispatch()
  const body = useRef()
  useEffect(() => {
    dispatch(subscribeReports())
    return () => dispatch(unsubscribeReports())
  }, [dispatch])
  return (
    <div className={styles.homePage}>
      <Header />
      <div className={styles.body}>
        {
          reportsList.loaded && (connectionsLoaded || isPlayground)
            ? (
              <>
                <ConnectionModal />
                <Reports
                  reportsList={reportsList}
                  body={body}
                  reportFilter={reportFilter}
                />
              </>
              )
            : <Loading />
        }
      </div>
    </div>
  )
}<|MERGE_RESOLUTION|>--- conflicted
+++ resolved
@@ -14,19 +14,12 @@
 import ConnectionModal from './ConnectionModal'
 import Tooltip from 'antd/es/tooltip'
 import { useHistory } from 'react-router-dom/cjs/react-router-dom'
-<<<<<<< HEAD
-=======
 import { ConnectionType, PlanType } from '../proto/dekart_pb'
->>>>>>> d0ba0850
 import Onboarding from './Onboarding'
 import { DatasourceIcon } from './Datasource'
-import { Connection, PlanType } from '../proto/dekart_pb'
 import { track } from './lib/tracking'
-<<<<<<< HEAD
 import { If } from './lib/helperElements'
-=======
 import BigQueryConnectionTypeSelectorModal from './BigQueryConnectionTypeSelectorModal'
->>>>>>> d0ba0850
 
 function Loading () {
   return null
@@ -208,37 +201,14 @@
 // selects between Google Cloud and Snowflake
 function ConnectionTypeSelector () {
   const dispatch = useDispatch()
-<<<<<<< HEAD
-  const planType = useSelector(state => state.user.stream.planType)
-=======
   const [bigqueryModalOpen, setBigqueryModalOpen] = useState(false)
->>>>>>> d0ba0850
+  const secretsEnabled = useSelector(state => state.env.secretsEnabled)
   useEffect(() => {
     track('ConnectionTypeSelector')
   }, [])
   return (
     <>
       <div className={styles.connectionTypeSelector}>
-<<<<<<< HEAD
-        <Button
-          icon={<DatasourceIcon type={Connection.ConnectionType.CONNECTION_TYPE_BIGQUERY} />} size='large' onClick={() => {
-            track('ConnectionTypeSelectorBigQuery')
-            dispatch(newConnection(Connection.ConnectionType.CONNECTION_TYPE_BIGQUERY))
-          }}
-        >BigQuery
-        </Button>
-        <If condition={planType !== PlanType.TYPE_SELF_HOSTED}>
-          <Button
-            icon={<DatasourceIcon type={Connection.ConnectionType.CONNECTION_TYPE_SNOWFLAKE} />} size='large' onClick={() => {
-              track('ConnectionTypeSelectorSnowflake')
-              dispatch(newConnection(Connection.ConnectionType.CONNECTION_TYPE_SNOWFLAKE))
-            }}
-          >Snowflake
-          </Button>
-        </If>
-      </div>
-      <ConnectionTypeSelectorBottom />
-=======
         <BigQueryConnectionTypeSelectorModal open={bigqueryModalOpen} onClose={() => setBigqueryModalOpen(false)} />
         <Button
           icon={<DatasourceIcon type={ConnectionType.CONNECTION_TYPE_BIGQUERY} />} size='large' onClick={() => {
@@ -248,6 +218,8 @@
         >BigQuery
         </Button>
         <Button
+          disabled={!secretsEnabled}
+          title={secretsEnabled ? '' : 'Feature is disabled. Contact your administrator to enable it.'}
           icon={<DatasourceIcon type={ConnectionType.CONNECTION_TYPE_SNOWFLAKE} />} size='large' onClick={() => {
             track('ConnectionTypeSelectorSnowflake')
             dispatch(newConnection(ConnectionType.CONNECTION_TYPE_SNOWFLAKE))
@@ -255,19 +227,7 @@
         >Snowflake
         </Button>
       </div>
-      {showCancel
-        ? (
-          <div className={styles.connectionSelectorBack}>
-            <Button type='ghost' onClick={() => dispatch(newConnectionScreen(false))}>Return back</Button>
-          </div>
-          )
-        : (
-          <div className={styles.notSure}>
-            <p>or</p>
-            <Button ghost type='primary' href='https://dekart.xyz/self-hosted/' target='_blank'>Get Started with Self-Hosting</Button>
-          </div>
-          )}
->>>>>>> d0ba0850
+      <ConnectionTypeSelectorBottom />
     </>
   )
 }
