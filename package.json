--- conflicted
+++ resolved
@@ -1,22 +1,12 @@
 {
   "name": "dekart",
-<<<<<<< HEAD
-  "version": "0.18.3",
+  "version": "0.18.5",
   "private": true,
   "dependencies": {
     "@improbable-eng/grpc-web": "^0.15.0",
     "@kepler.gl/actions": "^3.1.2",
     "@kepler.gl/components": "^3.1.2",
     "@kepler.gl/reducers": "^3.1.2",
-=======
-  "version": "0.18.5",
-  "private": true,
-  "dependencies": {
-    "@dekart-xyz/kepler.gl": "2.5.5-fix.5",
-    "@improbable-eng/grpc-web": "^0.15.0",
-    "@testing-library/jest-dom": "^5.11.6",
-    "@testing-library/react": "^11.2.2",
->>>>>>> 31e0508e
     "@testing-library/user-event": "^12.5.0",
     "ace-builds": "^1.36.5",
     "ajv": "^8.17.1",
