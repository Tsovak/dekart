import { useEffect, useRef, useState } from 'react'
import { Header } from './Header'
import styles from './HomePage.module.css'
import Button from 'antd/es/button'
import Radio from 'antd/es/radio'
import Result from 'antd/es/result'
import Table from 'antd/es/table'
import { useDispatch, useSelector } from 'react-redux'
import { PlusOutlined, FileSearchOutlined, UsergroupAddOutlined, ApiTwoTone, GiftOutlined, LockOutlined, TeamOutlined } from '@ant-design/icons'
import DataDocumentationLink from './DataDocumentationLink'
import { getUrlRef } from './lib/ref'
import Switch from 'antd/es/switch'
import { archiveReport, subscribeReports, unsubscribeReports, createReport } from './actions/report'
import { editConnection, newConnection, newConnectionScreen, setDefaultConnection } from './actions/connection'
import ConnectionModal from './ConnectionModal'
import Tooltip from 'antd/es/tooltip'
import { useHistory } from 'react-router-dom/cjs/react-router-dom'
<<<<<<< HEAD
import { name } from '../../package.json'
=======
import { Connection } from '../proto/dekart_pb'
import Onboarding from './Onboarding'
import { DatasourceIcon } from './Datasource'
import { testVersion } from './actions/version'
>>>>>>> 84021fd1

function Loading () {
  return null
}

function ArchiveReportButton ({ report }) {
  const dispatch = useDispatch()
  const [disabled, setDisabled] = useState(false)
  return (
    <Button
      className={styles.deleteButton}
      type='text'
      disabled={disabled}
      onClick={() => {
        dispatch(archiveReport(report.id, !report.archived))
        setDisabled(true)
      }}
    >{report.archived ? 'Restore' : 'Archive'}
    </Button>
  )
}

const columns = [
  {
    dataIndex: 'icon',
    render: (t, report) => {
      if (report.discoverable) {
        return <TeamOutlined title='This report is discoverable by others users in the workspace' />
      }
      return <LockOutlined title='This is visible only to you' />
    },
    className: styles.iconColumn
  },
  {
    dataIndex: 'title',
    render: (t, report) => <a href={`/reports/${report.id}`}>{report.title}</a>,
    className: styles.titleColumn
  },
  {
    dataIndex: 'archivedTitle',
    render: (t, report) => report.title,
    className: styles.titleColumn
  },
  {
    dataIndex: 'author', // used for reports and connections
    render: (t, item) => (
      <div
        title={
      `Created by ${item.authorEmail} at ${new Date(item.createdAt * 1000).toLocaleString()}, last updated at ${new Date(item.updatedAt * 1000).toLocaleString()}`
    } className={styles.author}
      >{item.authorEmail}
      </div>),
    className: styles.authorColumn
  },
  {
    dataIndex: 'delete',
    render: (t, report) => <ArchiveReportButton report={report} />,
    className: styles.deleteColumn
  },
  {
    dataIndex: 'connectionName',
    render: (t, connection) => <OpenConnectionButton connection={connection} />,
    className: styles.titleColumn
  },
  {
    dataIndex: 'connectionIcon',
    render: (t, connection) => <DatasourceIcon type={connection.connectionType} />,
    className: styles.iconColumn
  },
  {
    dataIndex: 'setDefault',
    render: (t, connection) => <SetDefault connection={connection} />,
    className: styles.deleteColumn
  }
]

function SetDefault ({ connection }) {
  const dispatch = useDispatch()
  if (connection.isDefault) {
    return (
      <Tooltip title='Default connection is used for storing report metadata. Users required to have access to default bucket to view the report.'>Default</Tooltip>
    )
  }
  return (
    <Tooltip title='Default connection is used for storing report metadata. Users required to have access to default bucket to view the report.'>
      <Button
        type='text'
        className={styles.deleteButton}
        onClick={() => {
          dispatch(setDefaultConnection(connection.id))
        }}
      >Set default
      </Button>
    </Tooltip>
  )
}

function OpenConnectionButton ({ connection }) {
  const dispatch = useDispatch()
  return (
    <Button
      type='link'
      onClick={() => {
        dispatch(editConnection(connection.id, connection.connectionType))
      }}
    >{connection.connectionName}
    </Button>
  )
}

function filterColumns (filter) {
  return filter.map(f => columns.find(c => c.dataIndex === f))
}

function getColumns (reportFilter, archived, authEnabled) {
  if (reportFilter === 'my') {
    if (archived) {
      return filterColumns(['archivedTitle', 'delete'])
    }
    if (authEnabled) {
      return filterColumns(['icon', 'title', 'delete'])
    }
    return filterColumns(['title', 'delete'])
  } else if (reportFilter === 'connections') {
    return filterColumns(['connectionIcon', 'connectionName', 'author', 'setDefault'])
  } else {
    return filterColumns(['icon', 'title', 'author'])
  }
}

function FirstReportOnboarding () {
  const dispatch = useDispatch()
  return (
    <>
      <Result
        status='success'
        title='You are all set'
        subTitle='Everything is ready to create you first map.'
        extra={(
          <>
            <Button icon={<PlusOutlined />} id='dekart-create-report' type='primary' onClick={() => dispatch(createReport())}>Create report</Button>
          </>
        )}
      />
      <DataDocumentationLink />
    </>
  )
}

// selects between Google Cloud and Snowflake
function ConnectionTypeSelector () {
  const connectionList = useSelector(state => state.connection.list)
  const { DATASOURCE } = useSelector(state => state.env.variables)
  const showCancel = connectionList.length > 0 // show cancel button if there are connections
  const dispatch = useDispatch()
  return (
    <>
      {
        DATASOURCE === 'USER'
          ? (
            <div className={styles.connectionTypeSelector}>
              <Button icon={<DatasourceIcon type={Connection.ConnectionType.CONNECTION_TYPE_BIGQUERY} />} size='large' onClick={() => dispatch(newConnection(Connection.ConnectionType.CONNECTION_TYPE_BIGQUERY))}>BigQuery</Button>
              <Button icon={<DatasourceIcon type={Connection.ConnectionType.CONNECTION_TYPE_SNOWFLAKE} />} size='large' onClick={() => dispatch(newConnection(Connection.ConnectionType.CONNECTION_TYPE_SNOWFLAKE))}>Snowflake</Button>
            </div>
            )
          : ( // by default only BQ
            <div className={styles.connectionTypeSelector}>
              <Button icon={<DatasourceIcon type={Connection.ConnectionType.CONNECTION_TYPE_BIGQUERY} />} size='large' onClick={() => dispatch(newConnection(Connection.ConnectionType.CONNECTION_TYPE_BIGQUERY))}>BigQuery</Button>
            </div>
            )
      }
      {showCancel
        ? (
          <div>
            <Button type='link' onClick={() => dispatch(newConnectionScreen(false))}>Return back</Button>
          </div>
          )
        : null}
    </>
  )
}

function CreateConnection () {
  return (
    <>
      <Result
        status='success'
        icon={<ApiTwoTone />}
        title='Ready to connect!'
        subTitle={<>Select your data source to start building your map.</>}
        extra={<ConnectionTypeSelector />}
      />
    </>
  )
}

function ReportsHeader (
  { reportFilter, archived, setArchived }
) {
  const { authEnabled } = useSelector(state => state.env)
  const connectionList = useSelector(state => state.connection.list)
  const reportsList = useSelector(state => state.reportsList)
  const userDefinedConnection = useSelector(state => state.connection.userDefined)

  const dispatch = useDispatch()
  const history = useHistory()
  return (
    <div className={styles.reportsHeader}>
      {
      authEnabled
        ? (
          <Radio.Group
            value={reportFilter} onChange={(e) => {
              switch (e.target.value) {
                case 'my':
                  history.push('/')
                  break
                case 'discoverable':
                  history.push('/shared')
                  break
                case 'connections':
                  history.push('/connections')
                  break
                default:
                  // do nothing
              }
            }}
          >
            <Radio.Button value='my'>My Reports</Radio.Button>
            <Radio.Button value='discoverable'>Shared Reports</Radio.Button>
            {
              connectionList && userDefinedConnection ? <Radio.Button value='connections'>Connections</Radio.Button> : null
            }
          </Radio.Group>

          )
        : (
          <div className={styles.reportsHeaderTitle}>Manage reports</div>
          )
      }
      <div className={styles.rightCornerAction}>
        {
          reportFilter === 'connections'
            ? <Button onClick={() => { dispatch(newConnectionScreen(true)) }}>New Connection</Button>
            : (
              <>
                {
                  reportFilter === 'my'
                    ? (
                      <div className={styles.archivedSwitch}>
                        <div className={styles.archivedSwitchLabel}>Archived</div>
                        <Switch checked={archived} disabled={reportsList.archived.length === 0} onChange={(checked) => setArchived(checked)} />
                      </div>
                      )
                    : null
                }
                <Button id='dekart-create-report' onClick={() => dispatch(createReport())}>New Report</Button>
              </>
              )
        }
      </div>
    </div>

  )
}

function Reports ({ createReportButton, reportFilter }) {
  const [archived, setArchived] = useState(false)
  const reportsList = useSelector(state => state.reportsList)
  const { loaded: envLoaded, authEnabled } = useSelector(state => state.env)
  const connectionList = useSelector(state => state.connection.list)
  const userDefinedConnection = useSelector(state => state.connection.userDefined)
  const newConnectionScreen = useSelector(state => state.connection.screen)
  useEffect(() => {
    if (reportsList.archived.length === 0) {
      setArchived(false)
    }
  }, [reportsList, setArchived])
  if (!envLoaded) {
    return null
  }
  if ((userDefinedConnection && connectionList.length === 0) || newConnectionScreen) {
    return (
      <div className={styles.reports}>
        <CreateConnection />
      </div>
    )
  }
  if (reportsList.my.length === 0 && reportsList.discoverable.length === 0 && reportsList.archived.length === 0) {
    return (
      <div className={styles.reports}><FirstReportOnboarding createReportButton={createReportButton} /></div>
    )
  } else {
    let dataSource = []
    if (reportFilter === 'my') {
      dataSource = archived ? reportsList.archived : reportsList.my
    } else if (reportFilter === 'connections') {
      dataSource = connectionList
    } else {
      dataSource = reportsList.discoverable
    }
    return (
      <div className={styles.reports}>
        <ReportsHeader
          reportFilter={reportFilter}
          archived={archived}
          setArchived={setArchived}
        />
        {dataSource.length
          ? (
            <Table
              dataSource={dataSource}
              columns={getColumns(reportFilter, archived, authEnabled)}
              showHeader={false}
              rowClassName={styles.reportsRow}
              pagination={false}
              rowKey='id'
            />
            )
          : reportFilter === 'discoverable'
            ? (<OnboardingDiscoverableReports />)
            : (<OnboardingMyReports />)}
      </div>
    )
  }
}

function OnboardingMyReports () {
  return (
    <Onboarding
      icon={<FileSearchOutlined />} title='View, manage, and organize the reports that you have created ' steps={
        <ol>
          <li>Click on the "New Report" button in the top right corner</li>
          <li>Save the report and give it a relevant name.</li>
          <li>Your report will appear here.</li>
        </ol>
          }
    />
  )
}

function OnboardingDiscoverableReports () {
  return (
    <Onboarding
      icon={<UsergroupAddOutlined />}
      title='Shared reports helps your others to discover and reuse your reports'
      steps={
        <ol>
          <li>Open the report that you want to share and click on the "Share" button on the top right corner of the page</li>
          <li>In a pop-up window select the option to make the report discoverable.</li>
          <li>Shared reports will appear in this tab for all users.</li>
        </ol>
            }
    />
  )
}

function NewVersion () {
  const release = useSelector(state => state.release)
  const env = useSelector(state => state.env)
  const usage = useSelector(state => state.usage)
  const dispatch = useDispatch()
  useEffect(() => {
    dispatch(testVersion())
  }, [dispatch])
  if (release) {
    const ref = getUrlRef(env, usage)
    return (
      <div className={styles.newRelease}>
        <GiftOutlined className={styles.newReleaseIcon} />
        <div className={styles.newReleaseTitle}>New release {release.tag_name} available</div>
        <div>
          <Button type='primary' href={'https://dekart.xyz/docs/self-hosting/upgrade/?ref=' + ref}>Update</Button>
          <Button type='link' href={release.html_url + '?ref=' + ref}>Release Notes</Button>
        </div>
      </div>
    )
  }
  return null
}

export default function HomePage ({ reportFilter }) {
  const reportsList = useSelector(state => state.reportsList)
  const connectionsLoaded = useSelector(state => state.connection.listLoaded)
  const dispatch = useDispatch()
  const body = useRef()
  useEffect(() => {
    dispatch(subscribeReports())
    return () => dispatch(unsubscribeReports())
  }, [dispatch])

  return (
    <div className={styles.homePage}>
      <Header />
      <div className={styles.body}>
        {
          reportsList.loaded && connectionsLoaded
            ? (
              <>
                {name === 'dekart-snowpark' ? null : <NewVersion />}
                <ConnectionModal />
                <Reports
                  reportsList={reportsList}
                  body={body}
                  reportFilter={reportFilter}
                />
              </>
              )
            : <Loading />
        }
      </div>
    </div>
  )
}<|MERGE_RESOLUTION|>--- conflicted
+++ resolved
@@ -15,14 +15,11 @@
 import ConnectionModal from './ConnectionModal'
 import Tooltip from 'antd/es/tooltip'
 import { useHistory } from 'react-router-dom/cjs/react-router-dom'
-<<<<<<< HEAD
 import { name } from '../../package.json'
-=======
 import { Connection } from '../proto/dekart_pb'
 import Onboarding from './Onboarding'
 import { DatasourceIcon } from './Datasource'
 import { testVersion } from './actions/version'
->>>>>>> 84021fd1
 
 function Loading () {
   return null
