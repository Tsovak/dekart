package dekart

import (
	"context"
	"database/sql"
	"dekart/src/proto"
	"dekart/src/server/user"
	"fmt"
	"strings"
	"time"

	"github.com/google/uuid"
	"github.com/rs/zerolog/log"
	"google.golang.org/grpc/codes"
	"google.golang.org/grpc/status"
)

func newUUID() string {
	u, err := uuid.NewRandom()
	if err != nil {
		log.Fatal().Err(err).Send()
	}
	return u.String()
}

func (s Server) getReport(ctx context.Context, reportID string) (*proto.Report, error) {
	claims := user.GetClaims(ctx)
	if claims == nil {
		log.Fatal().Msg("getReport require claims")
		return nil, nil
	}
	reportRows, err := s.db.QueryContext(ctx,
		`select
			id,
			case when map_config is null then '' else map_config end as map_config,
			case when title is null then 'Untitled' else title end as title,
			(author_email = $2) or allow_edit as can_write,
			author_email = $2 as is_author,
			author_email,
			discoverable,
			allow_edit,
			created_at,
			updated_at
		from reports as r
		where id=$1 and not archived and workspace_id=$3
		limit 1`,
		reportID,
		claims.Email,
		checkWorkspace(ctx).ID,
	)
	if err != nil {
		log.Err(err).Send()
		return nil, err
	}
	defer reportRows.Close()
	report := &proto.Report{}

	for reportRows.Next() {
		createdAt := time.Time{}
		updatedAt := time.Time{}
		err = reportRows.Scan(
			&report.Id,
			&report.MapConfig,
			&report.Title,
			&report.CanWrite,
			&report.IsAuthor,
			&report.AuthorEmail,
			&report.Discoverable,
			&report.AllowEdit,
			&createdAt,
			&updatedAt,
		)
		if err != nil {
			log.Err(err).Send()
			return nil, err
		}
		report.CreatedAt = createdAt.Unix()
		report.UpdatedAt = updatedAt.Unix()
	}
	if report.Id == "" {
		return nil, nil // not found
	}
	return report, nil
}

// CreateReport implementation
func (s Server) CreateReport(ctx context.Context, req *proto.CreateReportRequest) (*proto.CreateReportResponse, error) {
	claims := user.GetClaims(ctx)
	if claims == nil {
		return nil, Unauthenticated
	}
	if checkWorkspace(ctx).ID == "" {
		return nil, status.Error(codes.NotFound, "Workspace not found")
	}
	id := newUUID()
	_, err := s.db.ExecContext(ctx,
		"INSERT INTO reports (id, author_email, workspace_id) VALUES ($1, $2, $3)",
		id,
		claims.Email,
		checkWorkspace(ctx).ID,
	)
	if err != nil {
		log.Err(err).Send()
		return nil, err
	}
	res := &proto.CreateReportResponse{
		Report: &proto.Report{
			Id: id,
		},
	}
	return res, nil
}

func rollback(tx *sql.Tx) {
	err := tx.Rollback()
	if err != nil {
		log.Err(err).Send()
	}
}

// updateDatasetIds updates the map config with new dataset ids when forked
func updateDatasetIds(report *proto.Report, datasets []*proto.Dataset) (newMapConfig string, newDatasetIds []string) {
	newMapConfig = report.MapConfig
	newDatasetIds = make([]string, len(datasets))
	for i, dataset := range datasets {
		newID := newUUID()
		newMapConfig = strings.ReplaceAll(newMapConfig, dataset.Id, newID)
		newDatasetIds[i] = newID
	}
	return newMapConfig, newDatasetIds
}

func (s Server) commitReportWithDatasets(ctx context.Context, report *proto.Report, datasets []*proto.Dataset) error {
	claims := user.GetClaims(ctx)
	tx, err := s.db.BeginTx(ctx, &sql.TxOptions{})
	if err != nil {
		return err
	}
	newMapConfig, newDatasetIds := updateDatasetIds(report, datasets)
	_, err = tx.ExecContext(ctx,
		"INSERT INTO reports (id, author_email, map_config, title, workspace_id) VALUES ($1, $2, $3, $4, $5)",
		report.Id,
		claims.Email,
		newMapConfig,
		report.Title,
		checkWorkspace(ctx).ID,
	)
	if err != nil {
		rollback(tx)
		return err
	}
	for i, dataset := range datasets {
		datasetId := newDatasetIds[i]
		var queryId *string
		var fileId *string
		if dataset.QueryId != "" {
			newQueryID := newUUID()
			queryId = &newQueryID
			_, err = tx.ExecContext(ctx,
				`INSERT INTO queries (
						id,
						query_text,
						query_source,
						query_source_id
					) select
						$1,
						query_text,
						query_source,
						query_source_id
					from queries where id=$2`,
				newQueryID,
				dataset.QueryId,
			)
			if err != nil {
				log.Debug().Err(err).Send()
				rollback(tx)
				return err
			}
		} else if dataset.FileId != "" {
			newFileID := newUUID()
			fileId = &newFileID
			_, err = tx.ExecContext(ctx, `
				INSERT INTO files (
					id,
					file_source_id,
					name,
					size,
					mime_type,
					file_status,
					upload_error
				) select
					$1,
					file_source_id,
					name,
					size,
					mime_type,
					file_status,
					upload_error
				from files where id=$2`, newFileID, dataset.FileId)
			if err != nil {
				log.Debug().Err(err).Send()
				rollback(tx)
				return err
			}
		}
		_, err = tx.ExecContext(ctx, `
			INSERT INTO datasets (id, report_id, query_id, file_id, created_at)
			VALUES($1, $2, $3, $4, $5)`,
			datasetId,
			report.Id,
			queryId,
			fileId,
			time.Unix(dataset.CreatedAt, 0),
		)
		if err != nil {
			log.Debug().Err(err).Send()
			rollback(tx)
			return err
		}
	}
	err = tx.Commit()
	return err
}

func (s Server) ForkReport(ctx context.Context, req *proto.ForkReportRequest) (*proto.ForkReportResponse, error) {
	claims := user.GetClaims(ctx)
	if claims == nil {
		return nil, Unauthenticated
	}
	if checkWorkspace(ctx).ID == "" {
		return nil, status.Error(codes.NotFound, "Workspace not found")
	}

	_, err := uuid.Parse(req.ReportId)
	if err != nil {
		return nil, status.Errorf(codes.InvalidArgument, err.Error())
	}

	reportID := newUUID()

	report, err := s.getReport(ctx, req.ReportId)
	if err != nil {
		log.Err(err).Send()
		return nil, err
	}
	if report == nil {
		err := fmt.Errorf("report %s not found", reportID)
		log.Warn().Err(err).Send()
		return nil, status.Errorf(codes.NotFound, err.Error())
	}
	report.Id = reportID
	report.Title = fmt.Sprintf("Fork of %s", report.Title)

	datasets, err := s.getDatasets(ctx, req.ReportId)
	if err != nil {
		log.Err(err).Msg("Cannot retrieve datasets")
		return nil, err
	}

	err = s.commitReportWithDatasets(ctx, report, datasets)
	if err != nil {
		log.Err(err).Send()
		return nil, err
	}

	return &proto.ForkReportResponse{
		ReportId: reportID,
	}, nil
}

// UpdateReport implementation
func (s Server) UpdateReport(ctx context.Context, req *proto.UpdateReportRequest) (*proto.UpdateReportResponse, error) {
	claims := user.GetClaims(ctx)
	if claims == nil {
		return nil, Unauthenticated
	}
	if req.Report == nil {
		return nil, status.Errorf(codes.InvalidArgument, "req.Report == nil")
	}
	result, err := s.db.ExecContext(ctx,
		`update
			reports
		set map_config=$1, title=$2
<<<<<<< HEAD
		where id=$3 and author_email=$4 and workspace_id=$5`,
=======
		where id=$3 and (author_email=$4 or allow_edit)`,
>>>>>>> 76813f89
		req.Report.MapConfig,
		req.Report.Title,
		req.Report.Id,
		claims.Email,
		checkWorkspace(ctx).ID,
	)
	if err != nil {
		log.Err(err).Send()
		return nil, status.Error(codes.Internal, err.Error())
	}

	affectedRows, err := result.RowsAffected()

	if err != nil {
		log.Err(err).Send()
		return nil, status.Error(codes.Internal, err.Error())
	}

	if affectedRows == 0 {
		// TODO: distinguish between not found and read only
		err := fmt.Errorf("report not found id:%s", req.Report.Id)
		log.Warn().Err(err).Send()
		return nil, status.Error(codes.NotFound, err.Error())
	}

	// save queries
	for _, query := range req.Query {
		go s.storeQuery(ctx, req.Report.Id, query.Id, query.QueryText, query.QuerySourceId)
	}

	s.reportStreams.Ping(req.Report.Id)

	return &proto.UpdateReportResponse{}, nil
}

func (s Server) SetDiscoverable(ctx context.Context, req *proto.SetDiscoverableRequest) (*proto.SetDiscoverableResponse, error) {
	claims := user.GetClaims(ctx)
	if claims == nil {
		return nil, Unauthenticated
	}
	_, err := uuid.Parse(req.ReportId)
	if err != nil {
		return nil, status.Errorf(codes.InvalidArgument, err.Error())
	}
	res, err := s.db.ExecContext(ctx,
<<<<<<< HEAD
		`update reports set discoverable=$1 where id=$2 and author_email=$3 and workspace_id=$4`,
=======
		`update reports set discoverable=$1, allow_edit=$2 where id=$3 and author_email=$4`, // only author can change discoverable and allow_edit
>>>>>>> 76813f89
		req.Discoverable,
		req.AllowEdit,
		req.ReportId,
		claims.Email,
		checkWorkspace(ctx).ID,
	)
	if err != nil {
		log.Err(err).Send()
		return nil, status.Error(codes.Internal, err.Error())
	}

	affectedRows, err := res.RowsAffected()

	if err != nil {
		log.Err(err).Send()
		return nil, status.Error(codes.Internal, err.Error())
	}

	if affectedRows == 0 {
		err := fmt.Errorf("report not found id:%s", req.ReportId)
		log.Warn().Err(err).Send()
		return nil, status.Error(codes.NotFound, err.Error())
	}
	s.reportStreams.Ping(req.ReportId)

	return &proto.SetDiscoverableResponse{}, nil
}

// ArchiveReport implementation
func (s Server) ArchiveReport(ctx context.Context, req *proto.ArchiveReportRequest) (*proto.ArchiveReportResponse, error) {
	claims := user.GetClaims(ctx)
	if claims == nil {
		return nil, Unauthenticated
	}
	_, err := uuid.Parse(req.ReportId)
	if err != nil {
		return nil, status.Errorf(codes.InvalidArgument, err.Error())
	}
	result, err := s.db.ExecContext(ctx,
<<<<<<< HEAD
		"update reports set archived=$1 where id=$2 and author_email=$3 and workspace_id=$4",
=======
		"update reports set archived=$1 where id=$2 and author_email=$3", // only author can archive
>>>>>>> 76813f89
		req.Archive,
		req.ReportId,
		claims.Email,
		checkWorkspace(ctx).ID,
	)
	if err != nil {
		log.Err(err).Send()
		return nil, status.Error(codes.Internal, err.Error())
	}
	affectedRows, err := result.RowsAffected()

	if err != nil {
		log.Err(err).Send()
		return nil, status.Error(codes.Internal, err.Error())
	}

	if affectedRows == 0 {
		err := fmt.Errorf("report not found id:%s", req.ReportId)
		log.Warn().Err(err).Send()
		return nil, status.Error(codes.NotFound, err.Error())
	}
	s.reportStreams.Ping(req.ReportId)

	return &proto.ArchiveReportResponse{}, nil

}<|MERGE_RESOLUTION|>--- conflicted
+++ resolved
@@ -281,11 +281,7 @@
 		`update
 			reports
 		set map_config=$1, title=$2
-<<<<<<< HEAD
-		where id=$3 and author_email=$4 and workspace_id=$5`,
-=======
-		where id=$3 and (author_email=$4 or allow_edit)`,
->>>>>>> 76813f89
+		where id=$3 and (author_email=$4 or allow_edit) and workspace_id=$5`,
 		req.Report.MapConfig,
 		req.Report.Title,
 		req.Report.Id,
@@ -331,11 +327,7 @@
 		return nil, status.Errorf(codes.InvalidArgument, err.Error())
 	}
 	res, err := s.db.ExecContext(ctx,
-<<<<<<< HEAD
-		`update reports set discoverable=$1 where id=$2 and author_email=$3 and workspace_id=$4`,
-=======
-		`update reports set discoverable=$1, allow_edit=$2 where id=$3 and author_email=$4`, // only author can change discoverable and allow_edit
->>>>>>> 76813f89
+		`update reports set discoverable=$1, allow_edit=$2 where id=$3 and author_email=$4 and workspace_id=$5`,
 		req.Discoverable,
 		req.AllowEdit,
 		req.ReportId,
@@ -375,11 +367,7 @@
 		return nil, status.Errorf(codes.InvalidArgument, err.Error())
 	}
 	result, err := s.db.ExecContext(ctx,
-<<<<<<< HEAD
 		"update reports set archived=$1 where id=$2 and author_email=$3 and workspace_id=$4",
-=======
-		"update reports set archived=$1 where id=$2 and author_email=$3", // only author can archive
->>>>>>> 76813f89
 		req.Archive,
 		req.ReportId,
 		claims.Email,
