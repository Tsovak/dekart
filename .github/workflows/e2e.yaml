--- conflicted
+++ resolved
@@ -52,7 +52,7 @@
             -e DEKART_POSTGRES_HOST=localhost \
             -e DEKART_BIGQUERY_PROJECT_ID=dekart-dev \
             -e DEKART_CLOUD_STORAGE_BUCKET=dekart-dev \
-            -e DEKART_STORAGE=GCS \
+            -e DEKART_STORAGE=USER \
             -e DEKART_DATASOURCE=BQ \
             -e DEKART_ALLOW_FILE_UPLOAD=1 \
             -e DEKART_REQUIRE_GOOGLE_OAUTH=1 \
@@ -78,169 +78,15 @@
             -e DEKART_POSTGRES_HOST=localhost \
             -e DEKART_BIGQUERY_PROJECT_ID=dekart-dev \
             -e DEKART_CLOUD_STORAGE_BUCKET=dekart-dev \
-            -e DEKART_STORAGE=GCS \
+            -e DEKART_STORAGE=USER \
             -e DEKART_DATASOURCE=BQ \
             -e DEKART_ALLOW_FILE_UPLOAD=1 \
-<<<<<<< HEAD
             -e DEKART_REQUIRE_GOOGLE_OAUTH=1 \
             -e DEKART_GOOGLE_OAUTH_CLIENT_ID=${{ secrets.GOOGLE_OAUTH_CLIENT_ID }} \
             -e DEKART_GOOGLE_OAUTH_SECRET=${{ secrets.GOOGLE_OAUTH_SECRET }} \
             -e DEKART_DEV_REFRESH_TOKEN=${{ secrets.DEV_REFRESH_TOKEN }} \
             -e DEKART_CORS_ORIGIN=http://localhost:3000 \
             -e TEST_SPEC=cypress/e2e/bq/cloudBasicFlowEnd.cy.js \
-=======
-            -e TEST_SPEC=cypress/e2e/bq \
-            -e CYPRESS_CI=1 \
-            dekartxyz/dekart:${{ env.IMAGE_CACHE_KEY }}
-      - name: Upload cypress artifacts
-        if: failure()
-        uses: actions/upload-artifact@v3
-        with:
-          name: bigquery
-          path: /tmp/cypress
-  athena:
-    runs-on: ubuntu-latest
-    needs: build
-    services:
-      postgres:
-        image: postgres
-        env:
-          POSTGRES_PASSWORD: ${{ env.DEKART_POSTGRES_PASSWORD }}
-          POSTGRES_USER: ${{ env.DEKART_POSTGRES_USER }}
-          POSTGRES_DB: ${{ env.DEKART_POSTGRES_DB }}
-        options: >-
-          --health-cmd pg_isready
-          --health-interval 10s
-          --health-timeout 5s
-          --health-retries 5
-        ports:
-          - 5432:5432
-    steps:
-      - name: Set up QEMU
-        uses: docker/setup-qemu-action@v2
-      - name: Set up Docker Buildx
-        uses: docker/setup-buildx-action@v2
-      - name: E2E test Athena
-        run: |
-          docker run -i \
-            --network="host" \
-            -v /tmp/cypress/videos:/dekart/cypress/videos/ \
-          	-v /tmp/cypress/screenshots:/dekart/cypress/screenshots/ \
-            -e DEKART_LOG_DEBUG=1 \
-            -e DEKART_POSTGRES_USER=$DEKART_POSTGRES_USER \
-            -e DEKART_POSTGRES_PASSWORD=$DEKART_POSTGRES_PASSWORD \
-            -e DEKART_POSTGRES_PORT=$DEKART_POSTGRES_PORT \
-            -e DEKART_POSTGRES_HOST=localhost \
-            -e DEKART_STORAGE=S3 \
-            -e DEKART_DATASOURCE=ATHENA \
-            -e DEKART_CLOUD_STORAGE_BUCKET=${{ secrets.S3_BUCKET }} \
-            -e DEKART_ATHENA_S3_OUTPUT_LOCATION=${{ secrets.S3_BUCKET }} \
-            -e DEKART_ATHENA_CATALOG=AwsDataCatalog \
-            -e AWS_REGION=$AWS_REGION \
-            -e AWS_ACCESS_KEY_ID=${{ secrets.AWS_ACCESS_KEY_ID }} \
-            -e AWS_SECRET_ACCESS_KEY=${{ secrets.AWS_SECRET_ACCESS_KEY }} \
-            -e DEKART_ALLOW_FILE_UPLOAD=1 \
-            -e DEKART_CORS_ORIGIN=http://localhost:3000 \
-            -e TEST_SPEC=cypress/e2e/athena \
-            -e CYPRESS_CI=1 \
-            dekartxyz/dekart:${{ env.IMAGE_CACHE_KEY }}
-      - name: Upload cypress artifacts
-        if: failure()
-        uses: actions/upload-artifact@v3
-        with:
-          name: athena
-          path: /tmp/cypress
-  snowflake-s3:
-    runs-on: ubuntu-latest
-    needs: build
-    services:
-      postgres:
-        image: postgres
-        env:
-          POSTGRES_PASSWORD: ${{ env.DEKART_POSTGRES_PASSWORD }}
-          POSTGRES_USER: ${{ env.DEKART_POSTGRES_USER }}
-          POSTGRES_DB: ${{ env.DEKART_POSTGRES_DB }}
-        options: >-
-          --health-cmd pg_isready
-          --health-interval 10s
-          --health-timeout 5s
-          --health-retries 5
-        ports:
-          - 5432:5432
-    steps:
-      - name: Set up QEMU
-        uses: docker/setup-qemu-action@v2
-      - name: Set up Docker Buildx
-        uses: docker/setup-buildx-action@v2
-      - name: E2E test Snowflake
-        run: |
-          docker run -i \
-            --network="host" \
-            -v /tmp/cypress/videos:/dekart/cypress/videos/ \
-          	-v /tmp/cypress/screenshots:/dekart/cypress/screenshots/ \
-            -e DEKART_LOG_DEBUG=1 \
-            -e DEKART_POSTGRES_USER=$DEKART_POSTGRES_USER \
-            -e DEKART_POSTGRES_PASSWORD=$DEKART_POSTGRES_PASSWORD \
-            -e DEKART_POSTGRES_PORT=$DEKART_POSTGRES_PORT \
-            -e DEKART_POSTGRES_HOST=localhost \
-            -e DEKART_STORAGE=S3 \
-            -e DEKART_DATASOURCE=SNOWFLAKE \
-            -e DEKART_CLOUD_STORAGE_BUCKET=${{ secrets.S3_BUCKET }} \
-            -e AWS_REGION=$AWS_REGION \
-            -e AWS_ACCESS_KEY_ID=${{ secrets.AWS_ACCESS_KEY_ID }} \
-            -e AWS_SECRET_ACCESS_KEY=${{ secrets.AWS_SECRET_ACCESS_KEY }} \
-            -e DEKART_ALLOW_FILE_UPLOAD=1 \
-            -e DEKART_CORS_ORIGIN=http://localhost:3000 \
-            -e TEST_SPEC=cypress/e2e/snowflake-s3 \
-            -e CYPRESS_CI=1 \
-            -e DEKART_SNOWFLAKE_ACCOUNT_ID=${{ secrets.SNOWFLAKE_ACCOUNT_ID }} \
-            -e DEKART_SNOWFLAKE_USER=${{ secrets.SNOWFLAKE_USER }} \
-            -e DEKART_SNOWFLAKE_PASSWORD=${{ secrets.SNOWFLAKE_PASSWORD }} \
-            dekartxyz/dekart:${{ env.IMAGE_CACHE_KEY }}
-      - name: Upload cypress artifacts
-        if: failure()
-        uses: actions/upload-artifact@v3
-        with:
-          name: snowflake-s3
-          path: /tmp/cypress
-  snowflake:
-    runs-on: ubuntu-latest
-    needs: build
-    services:
-      postgres:
-        image: postgres
-        env:
-          POSTGRES_PASSWORD: ${{ env.DEKART_POSTGRES_PASSWORD }}
-          POSTGRES_USER: ${{ env.DEKART_POSTGRES_USER }}
-          POSTGRES_DB: ${{ env.DEKART_POSTGRES_DB }}
-        options: >-
-          --health-cmd pg_isready
-          --health-interval 10s
-          --health-timeout 5s
-          --health-retries 5
-        ports:
-          - 5432:5432
-    steps:
-      - name: Set up QEMU
-        uses: docker/setup-qemu-action@v2
-      - name: Set up Docker Buildx
-        uses: docker/setup-buildx-action@v2
-      - name: E2E test Snowflake
-        run: |
-          docker run -i \
-            --network="host" \
-            -v /tmp/cypress/videos:/dekart/cypress/videos/ \
-          	-v /tmp/cypress/screenshots:/dekart/cypress/screenshots/ \
-            -e DEKART_LOG_DEBUG=1 \
-            -e DEKART_POSTGRES_USER=$DEKART_POSTGRES_USER \
-            -e DEKART_POSTGRES_PASSWORD=$DEKART_POSTGRES_PASSWORD \
-            -e DEKART_POSTGRES_PORT=$DEKART_POSTGRES_PORT \
-            -e DEKART_POSTGRES_HOST=localhost \
-            -e DEKART_STORAGE=SNOWFLAKE \
-            -e DEKART_DATASOURCE=SNOWFLAKE \
-            -e DEKART_CORS_ORIGIN=null \
-            -e TEST_SPEC=cypress/e2e/snowflake \
->>>>>>> a8319ccc
             -e CYPRESS_CI=1 \
             europe-west3-docker.pkg.dev/dekart-cloud/dekart/dekart:${{ env.IMAGE_CACHE_KEY }}
       - name: Upload cypress artifacts
