--- conflicted
+++ resolved
@@ -131,14 +131,9 @@
 
 	var err error
 	var reportRows *sql.Rows
-<<<<<<< HEAD
-	reportRows, err = s.db.QueryContext(ctx,
-		`select
-=======
 	if checkWorkspace(ctx).ID == "" {
 		reportRows, err = s.db.QueryContext(ctx,
 			`select
->>>>>>> 533cfa74
 				id,
 				case when title is null then 'Untitled' else title end as title,
 				archived,
@@ -148,14 +143,6 @@
 				discoverable,
 				allow_edit,
 				updated_at,
-<<<<<<< HEAD
-				created_at
-			from reports as r
-			where (author_email=$1 or (discoverable=true and archived=false) or allow_edit=true)
-			order by updated_at desc`,
-		claims.Email,
-	)
-=======
 				created_at,
 				is_public,
 				is_playground
@@ -186,7 +173,6 @@
 			checkWorkspace(ctx).ID,
 		)
 	}
->>>>>>> 533cfa74
 	if err != nil {
 		log.Err(err).Send()
 		return status.Errorf(codes.Internal, err.Error())
@@ -234,12 +220,6 @@
 
 func (s Server) sendUserStreamResponse(incomingCtx context.Context, srv proto.Dekart_GetUserStreamServer, sequence int64) error {
 	ctx := incomingCtx
-<<<<<<< HEAD
-	claims := user.GetClaims(ctx)
-
-	// connection update
-	connectionUpdate, err := s.getLastConnectionUpdate(ctx)
-=======
 	if !checkWorkspace(ctx).IsPlayground {
 		// if playground we don't care about workspace
 		// if not playground, we need to check if workspace was not created after stream was requested
@@ -255,7 +235,6 @@
 	}
 
 	workspaceUpdate, err := s.getWorkspaceUpdate(ctx)
->>>>>>> 533cfa74
 	if err != nil {
 		log.Err(err).Send()
 		return status.Errorf(codes.Internal, err.Error())
@@ -267,13 +246,10 @@
 		},
 		ConnectionUpdate: connectionUpdate,
 		Email:            claims.Email,
-<<<<<<< HEAD
-=======
 		WorkspaceUpdate:  workspaceUpdate,
 		WorkspaceId:      checkWorkspace(ctx).ID,
 		PlanType:         checkWorkspace(ctx).PlanType,
 		Role:             checkWorkspace(ctx).UserRole,
->>>>>>> 533cfa74
 	}
 
 	err = srv.Send(&response)
