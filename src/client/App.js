import React, { useEffect } from 'react'
import {
  BrowserRouter as Router,
  Switch,
  Route,
  Redirect,
  useParams
} from 'react-router-dom'
import ReportPage from './ReportPage'
import HomePage from './HomePage'
import { QuestionOutlined, WarningOutlined } from '@ant-design/icons'
import Result from 'antd/es/result'
import { useSelector, useDispatch } from 'react-redux'
import { getUsage } from './actions/usage'
import { AuthState, RedirectState as DekartRedirectState } from '../proto/dekart_pb'
import { getEnv } from './actions/env'
import { authRedirect, setRedirectState } from './actions/redirect'
import { subscribeUserStream, switchPlayground, unsubscribeUserStream } from './actions/user'
import WorkspacePage from './WorkspacePage'
import GrantScopesPage from './GrantScopesPage'
import { loadLocalStorage } from './actions/localStorage'
<<<<<<< HEAD
=======
import { useLocation } from 'react-router-dom/cjs/react-router-dom'
import { Button } from 'antd'
>>>>>>> 533cfa74
import { loadSessionStorage } from './actions/sessionStorage'

// RedirectState reads states passed in the URL from the server
function RedirectState () {
  const dispatch = useDispatch()
  const url = new URL(window.location.href)
  const params = new URLSearchParams(url.search)
  let redirectState = null
  if (params.has('redirect_state')) {
    const redirectStateBase64 = params.get('redirect_state')
    const redirectStateStr = atob(redirectStateBase64)
    const redirectStateArr = [].map.call(redirectStateStr, x => x.charCodeAt(0))
    const redirectStateBytes = new Uint8Array(redirectStateArr)
    redirectState = DekartRedirectState.deserializeBinary(redirectStateBytes)
  }
  useEffect(() => {
    if (redirectState) {
      dispatch(setRedirectState(redirectState))
    }
  }, [redirectState, dispatch])
  if (redirectState) {
    params.delete('redirect_state')
    url.search = params.toString()
    return <Redirect to={`${url.pathname}${url.search}`} /> // apparently receives only pathname and search
  }
  return <AppRedirect />
}

function AppRedirect () {
  const httpError = useSelector(state => state.httpError)
  const { status, doNotAuthenticate } = httpError
  const { newReportId } = useSelector(state => state.reportStatus)
<<<<<<< HEAD
  const sensitiveScopesNeeded = useSelector(state => state.user.sensitiveScopesNeeded)
  const sensitiveScopesGranted = useSelector(state => state.user.sensitiveScopesGranted)
  const sensitiveScopesGrantedOnce = useSelector(state => state.user.sensitiveScopesGrantedOnce)
=======
  const userStream = useSelector(state => state.user.stream)
  const isPlayground = useSelector(state => state.user.isPlayground)
  const sensitiveScopesNeeded = useSelector(state => state.user.sensitiveScopesNeeded)
  const sensitiveScopesGranted = useSelector(state => state.user.sensitiveScopesGranted)
  const sensitiveScopesGrantedOnce = useSelector(state => state.user.sensitiveScopesGrantedOnce)
  const reportOpened = useSelector(state => state.reportStatus.opened)
  const report = useSelector(state => state.report)
>>>>>>> 533cfa74
  const redirectStateReceived = useSelector(state => state.user.redirectStateReceived)
  const dispatch = useDispatch()

  useEffect(() => {
    if (status === 401 && doNotAuthenticate === false) {
      const state = new AuthState()
      state.setUiUrl(window.location.href)
      state.setAction(AuthState.Action.ACTION_REQUEST_CODE)
      state.setSensitiveScope(sensitiveScopesGranted || sensitiveScopesGrantedOnce) // if user has granted sensitive scopes on this device request token with sensitive scopes
      dispatch(authRedirect(state))
    }
  }, [status, doNotAuthenticate, dispatch, sensitiveScopesGrantedOnce, sensitiveScopesGranted])

  if (status === 401 && doNotAuthenticate === false) {
    // redirect to authentication endpoint from useEffect above
    return null
  }

  if (httpError.status) {
    return <Redirect to={`/${httpError.status}`} push />
  }

  if (
    userStream &&
    !userStream.planType &&
    !isPlayground &&
    !(reportOpened && !report) && // report is being loaded
    !(report?.isPlayground) && // playground report
    !(report?.isPublic) // public report
  ) {
    return <Redirect to='/workspace' push />
  }

  if (newReportId) {
    return <Redirect to={`/reports/${newReportId}/source`} push />
  }

  if (
    redirectStateReceived && sensitiveScopesNeeded && !sensitiveScopesGranted
  ) {
    return <Redirect to='/grant-scopes' push />
  }

  return null
}

function RedirectToSource () {
  const { id } = useParams()
  return <Redirect to={`/reports/${id}/source`} />
}

function PageHistory ({ visitedPages }) {
  const location = useLocation()
  useEffect(() => {
    visitedPages.current.push(location.pathname)
  }, [location, visitedPages])
  return null
}

<<<<<<< HEAD
function NotFoundPage () {
=======
function SwitchToPlayground () {
  const dispatch = useDispatch()
  useEffect(() => {
    dispatch(switchPlayground(true))
  }, [dispatch])
  return null
}

function NotFoundPage () {
  const dispatch = useDispatch()
  const userStream = useSelector(state => state.user.stream)
  const workspaceId = userStream?.workspaceId
>>>>>>> 533cfa74
  return (
    <Result
      icon={<QuestionOutlined />} title='404' subTitle={
        <>
          <p>Page not found</p>
<<<<<<< HEAD
=======
          {(userStream && !workspaceId) // stream is loaded and user is not in workspace
            ? (
              <div>
                <p>To access private reports join workspace.</p>
                <Button onClick={() => dispatch(switchPlayground(false, '/workspace'))}>Join workspace</Button>
              </div>
              )
            : null}
>>>>>>> 533cfa74
        </>
      }
    />
  )
}

export default function App () {
  const errorMessage = useSelector(state => state.httpError.message)
  const status = useSelector(state => state.httpError.status)
  const env = useSelector(state => state.env)
  const envLoaded = env.loaded
  const userDefinedConnection = useSelector(state => state.connection.userDefined)
  const dispatch = useDispatch()
  const visitedPages = React.useRef(['/'])
  const storageLoaded = useSelector(state => state.storage.loaded)
  const page401 = window.location.pathname.startsWith('/401')

  useEffect(() => {
    dispatch(loadSessionStorage())
    dispatch(loadLocalStorage())
  }, [dispatch])

  useEffect(() => {
    if (page401 || envLoaded) {
      return
    }
    dispatch(getEnv())
  }, [dispatch, page401, envLoaded])

  // do not call API until storage is loaded and environment is loaded and not 401
  const loadData = storageLoaded && env.loaded && status !== 401

  useEffect(() => {
    if (!loadData) {
      return
    }
    dispatch(subscribeUserStream())
    dispatch(getUsage())
    return () => {
      dispatch(unsubscribeUserStream())
    }
  }, [dispatch, loadData])

  // do not render until storage is loaded and environment is loaded
  const startRender = loadData || page401 || status === 401
  if (!startRender) {
    return null
  }
  return (
    <Router>
      <PageHistory visitedPages={visitedPages} />
      <RedirectState />
      <Switch>
        <Route exact path='/playground'>
          <SwitchToPlayground />
        </Route>
        <Route exact path='/'>
          <HomePage reportFilter='my' />
        </Route>
        <Route exact path='/grant-scopes'>
          <GrantScopesPage visitedPages={visitedPages} />
        </Route>
        <Route exact path='/shared'>
          <HomePage reportFilter='discoverable' />
        </Route>
        <Route exact path='/connections'>
          {userDefinedConnection ? <HomePage reportFilter='connections' /> : <Redirect to='/' />}
        </Route>
        <Route path='/reports/:id/edit'>
          <RedirectToSource />
        </Route>
        <Route path='/reports/:id/source'>
          <ReportPage edit />
        </Route>
        <Route path='/reports/:id'>
          <ReportPage />
        </Route>
        <Route path='/workspace/invite/:inviteId'>
          <WorkspacePage userInvite />
        </Route>
        <Route path='/workspace'>
          <WorkspacePage />
        </Route>
        <Route path='/400'>
          <Result icon={<WarningOutlined />} title='400' subTitle='Bad Request' />
        </Route>
        <Route path='/403'>
          <Result icon={<WarningOutlined />} title='403' subTitle={errorMessage || 'Forbidden'} />
        </Route>
        <Route path='/401'>
          <Result icon={<WarningOutlined />} title='401' subTitle={errorMessage || 'Unauthorized'} />
        </Route>
        <Route path='*'>
          <NotFoundPage />
        </Route>
      </Switch>
    </Router>
  )
}<|MERGE_RESOLUTION|>--- conflicted
+++ resolved
@@ -19,11 +19,8 @@
 import WorkspacePage from './WorkspacePage'
 import GrantScopesPage from './GrantScopesPage'
 import { loadLocalStorage } from './actions/localStorage'
-<<<<<<< HEAD
-=======
 import { useLocation } from 'react-router-dom/cjs/react-router-dom'
 import { Button } from 'antd'
->>>>>>> 533cfa74
 import { loadSessionStorage } from './actions/sessionStorage'
 
 // RedirectState reads states passed in the URL from the server
@@ -56,11 +53,6 @@
   const httpError = useSelector(state => state.httpError)
   const { status, doNotAuthenticate } = httpError
   const { newReportId } = useSelector(state => state.reportStatus)
-<<<<<<< HEAD
-  const sensitiveScopesNeeded = useSelector(state => state.user.sensitiveScopesNeeded)
-  const sensitiveScopesGranted = useSelector(state => state.user.sensitiveScopesGranted)
-  const sensitiveScopesGrantedOnce = useSelector(state => state.user.sensitiveScopesGrantedOnce)
-=======
   const userStream = useSelector(state => state.user.stream)
   const isPlayground = useSelector(state => state.user.isPlayground)
   const sensitiveScopesNeeded = useSelector(state => state.user.sensitiveScopesNeeded)
@@ -68,7 +60,6 @@
   const sensitiveScopesGrantedOnce = useSelector(state => state.user.sensitiveScopesGrantedOnce)
   const reportOpened = useSelector(state => state.reportStatus.opened)
   const report = useSelector(state => state.report)
->>>>>>> 533cfa74
   const redirectStateReceived = useSelector(state => state.user.redirectStateReceived)
   const dispatch = useDispatch()
 
@@ -128,9 +119,6 @@
   return null
 }
 
-<<<<<<< HEAD
-function NotFoundPage () {
-=======
 function SwitchToPlayground () {
   const dispatch = useDispatch()
   useEffect(() => {
@@ -143,14 +131,11 @@
   const dispatch = useDispatch()
   const userStream = useSelector(state => state.user.stream)
   const workspaceId = userStream?.workspaceId
->>>>>>> 533cfa74
   return (
     <Result
       icon={<QuestionOutlined />} title='404' subTitle={
         <>
           <p>Page not found</p>
-<<<<<<< HEAD
-=======
           {(userStream && !workspaceId) // stream is loaded and user is not in workspace
             ? (
               <div>
@@ -159,7 +144,6 @@
               </div>
               )
             : null}
->>>>>>> 533cfa74
         </>
       }
     />
