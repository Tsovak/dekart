--- conflicted
+++ resolved
@@ -32,13 +32,6 @@
 	maxBytesBilledStr := os.Getenv("DEKART_BIGQUERY_MAX_BYTES_BILLED")
 	var maxBytesBilled int64
 	var err error
-<<<<<<< HEAD
-	if maxBytesBilledStr != "" {
-		maxBytesBilled, err = strconv.ParseInt(maxBytesBilledStr, 10, 64)
-		if err != nil {
-			log.Fatal().Msgf("Cannot parse DEKART_BIGQUERY_MAX_BYTES_BILLED")
-			return nil, err
-=======
 	if user.CheckWorkspaceCtx(userCtx).IsPlayground {
 		// In playground mode, we don't want to allow users to run queries that could cost us money.
 		if maxBytesBilledStr != "" {
@@ -49,7 +42,6 @@
 			}
 		} else {
 			log.Warn().Msgf("DEKART_BIGQUERY_MAX_BYTES_BILLED is not set! Use the maximum bytes billed setting to limit query costs. https://cloud.google.com/bigquery/docs/best-practices-costs#limit_query_costs_by_restricting_the_number_of_bytes_billed")
->>>>>>> 533cfa74
 		}
 	}
 	job := &Job{
