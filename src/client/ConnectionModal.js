import Form from 'antd/es/form'
import Input from 'antd/es/input'
import Modal from 'antd/es/modal'
import { useSelector, useDispatch } from 'react-redux'
import Button from 'antd/es/button'
import styles from './ConnectionModal.module.css'
import { useEffect, useState } from 'react'
import { archiveConnection, closeConnectionDialog, connectionChanged, reOpenDialog, saveConnection, testConnection } from './actions/connection'
import { CheckCircleTwoTone, ExclamationCircleTwoTone, LoadingOutlined } from '@ant-design/icons'
import Tooltip from 'antd/es/tooltip'
import AutoComplete from 'antd/es/auto-complete'
import Alert from 'antd/es/alert'
<<<<<<< HEAD
import { Connection, PlanType } from '../proto/dekart_pb'
=======
import { ConnectionType } from '../proto/dekart_pb'
>>>>>>> d0ba0850
import { DatasourceIcon } from './Datasource'
import { track } from './lib/tracking'
import TextArea from 'antd/es/input/TextArea'

function Footer ({ form, testDisabled }) {
  const { dialog, test } = useSelector(state => state.connection)
  const { tested, testing, error: testError, success: testSuccess } = test
  const { id, loading, connectionType } = dialog
  const isAdmin = useSelector(state => state.user.isAdmin)
  const dispatch = useDispatch()

  useEffect(() => {
    if (testSuccess) {
      track('TestConnectionSuccess')
    }
    if (testError) {
      track('TestConnectionError')
    }
  }
  , [testSuccess, testError])

  return (
    <div className={styles.modalFooter}>
      <Button
        type='primary' disabled={testing || tested || testDisabled} loading={testing} onClick={() => {
          track('TestConnection')
          dispatch(testConnection(connectionType, form.getFieldsValue()))
        }}
      >
        Test Connection
      </Button>
      {
        tested
          ? <div className={styles.testStatus}>{testError ? <Tooltip title={testError}><ExclamationCircleTwoTone twoToneColor='#f5222d' /></Tooltip> : <CheckCircleTwoTone twoToneColor='#52c41a' />}</div>
          : null
      }
      <div className={styles.spacer} />
      <Button
        id='saveConnection'
        type={tested && testSuccess ? 'primary' : 'default'} disabled={((!tested || loading) && !testDisabled) || !isAdmin} onClick={() => {
          track('SaveConnection')
          dispatch(saveConnection(id, connectionType, form.getFieldsValue()))
          form.resetFields()
        }}
      >
        Save
      </Button>
      <Button disabled={!id || !isAdmin} onClick={() => dispatch(archiveConnection(id))}>
        Archive
      </Button>
    </div>
  )
}

function SnowflakeConnectionModal ({ form }) {
  const { dialog } = useSelector(state => state.connection)
  const { id, loading } = dialog
  const dispatch = useDispatch()
  const connection = useSelector(state => state.connection.list.find(s => s.id === id))
  const datasetUsed = connection?.datasetCount > 0
  const passwordChanged = form.getFieldValue('snowflakePassword') !== connection?.snowflakePassword

  return (
    <Modal
      open
      title={<><DatasourceIcon type={ConnectionType.CONNECTION_TYPE_SNOWFLAKE} /> Snowflake</>}
      onCancel={() => dispatch(closeConnectionDialog())}
      footer={<Footer form={form} testDisabled={!passwordChanged} />}
    >
      <div className={styles.modalBody}>
        <Form
          form={form}
          disabled={loading}
          layout='vertical' onValuesChange={(changedValues, allValues) => {
            if (changedValues.snowflakeAccountId) {
              const snowflakeAccountId = changedValues.snowflakeAccountId
              form.setFieldsValue({
                snowflakeAccountId: snowflakeAccountId.replace('.', '-')
              })
            }
            dispatch(connectionChanged())
          }}
        >
          {datasetUsed ? <div className={styles.datasetsCountAlert}><Alert message={<>This connection is used in {connection.datasetCount} dataset{connection.datasetCount > 1 ? 's' : ''}.</>} description='Changing make cause report errors' type='warning' /></div> : null}
          <Form.Item label='Connection Name' name='connectionName'>
            <Input placeholder='Snowflake' />
          </Form.Item>
          <Form.Item
            required label='Snowflake Account ID' name='snowflakeAccountId' extra={
              <><a href='https://docs.snowflake.com/en/user-guide/admin-account-identifier#using-an-account-name-as-an-identifier' target='_blank' rel='noreferrer'>Snowflake Account Identifier</a> that your Snowflake cluster is running.</>
            }
          >
            <Input placeholder='ORGNAME-ACCOUNT_NAME' />
          </Form.Item>
          <Form.Item required label='Snowflake Username' name='snowflakeUsername' extra='The database username for the account that you want to use to connect to your database.'>
            <Input placeholder='USERNAME' />
          </Form.Item>
          <Form.Item required label='Snowflake Password' name='snowflakePassword' extra={<>The password for the username that you use to connect to the database.</>}>
            <Input.Password
              placeholder='PASSWORD' visibilityToggle={passwordChanged} onFocus={() => {
                if (!passwordChanged) {
                  form.setFieldsValue({ snowflakePassword: '' })
                }
              }} onBlur={() => {
                if (form.getFieldValue('snowflakePassword') === '') {
                  form.setFieldsValue({ snowflakePassword: connection?.snowflakePassword })
                }
              }}
            />
          </Form.Item>
          <Form.Item label='Snowflake Warehouse' name='snowflakeWarehouse' extra='Optional: Snowflake warehouse. If the user lacks a default warehouse, you’ll need to enter the warehouse to connect to.'>
            <Input />
          </Form.Item>
        </Form>
      </div>
    </Modal>
  )
}
function BigQueryServiceAccountConnectionModal ({ form }) {
  const { dialog, projects } = useSelector(state => state.connection)
  const { id, loading } = dialog
  const dispatch = useDispatch()
  const connection = useSelector(state => state.connection.list.find(s => s.id === id))
  const [showKey, setShowKey] = useState(!connection)

  useEffect(() => {
    track('BigQueryServiceAccountConnectionModal')
  }, [])

  // only name can be changed for connections used in datasets
  const nameChangeOnly = connection?.datasetCount > 0

  useEffect(() => {
    const bigqueryProjectId = form.getFieldValue('bigqueryProjectId')
    if (projects && projects.length === 1 && !bigqueryProjectId) {
      form.setFieldsValue({ bigqueryProjectId: projects[0] })
    }
  }, [projects, form])

  return (
    <Modal
      open
      title={<><DatasourceIcon type={ConnectionType.CONNECTION_TYPE_BIGQUERY} /> BigQuery Service Account</>}
      onCancel={() => dispatch(closeConnectionDialog())}
      footer={<Footer form={form} testDisabled={!form.getFieldValue('newBigqueryKey')} />}
    >
      <div className={styles.modalBody}>
        <Form
          form={form}
          disabled={loading}
          layout='vertical' onValuesChange={(changedValues, allValues) => {
            if (changedValues.bigqueryProjectId || changedValues.cloudStorageBucket || changedValues.newBigqueryKey) {
              dispatch(connectionChanged())
            }
            if (changedValues.bigqueryProjectId && !allValues.connectionName) {
              form.setFieldsValue({ connectionName: changedValues.bigqueryProjectId })
            }
          }}
        >
          {nameChangeOnly ? <div className={styles.datasetsCountAlert}><Alert message={<>This connection is used in {connection.datasetCount} dataset{connection.datasetCount > 1 ? 's' : ''}.</>} description='Bucket name cannot be changed' type='warning' /></div> : null}
          <Form.Item label='Connection Name' name='connectionName'>
            <Input placeholder='BigQuery' />
          </Form.Item>
          <Form.Item
            required label='Service Account JSON Key' name='newBigqueryKey' extra={
            !showKey
              ? <>Keys are encrypted and cannot be displayed.<Button type='link' size='small' onClick={() => setShowKey(true)}>Enter new value</Button></>
              : <>Paste the JSON key for the service account you want to use to connect to BigQuery. <a target='_blank' href='https://dekart.xyz/docs/usage/choose-bigquery-connection-nethod/#how-to-get-a-service-account-key' rel='noreferrer'>Read Documentation</a></>
          }
          >
            <TextArea
              rows={4}
              disabled={!showKey}
              placeholder=''
            />
          </Form.Item>
          <Form.Item label='Optional: Storage Bucket' extra={<>Google Cloud Storage bucket to permanently cache query results. Required to share map with other users.</>} name='cloudStorageBucket'>
            <Input placeholder='my-gcs-bucket' disabled={nameChangeOnly} />
          </Form.Item>
        </Form>
      </div>
    </Modal>
  )
}

function BigQueryConnectionModal ({ form }) {
  const { dialog, projects } = useSelector(state => state.connection)
  const { id, loading } = dialog
  const dispatch = useDispatch()
  const connection = useSelector(state => state.connection.list.find(s => s.id === id))
  const planType = useSelector(state => state.user.stream.planType)
  useEffect(() => {
    track('BigQueryConnectionModal')
  }, [])

  // only name can be changed for connections used in datasets
  const nameChangeOnly = connection?.datasetCount > 0

  const options = (projects || []).map(project => ({ value: project, label: project }))
  const bigqueryProjectId = form.getFieldValue('bigqueryProjectId')

  useEffect(() => {
    if (projects && projects.length === 1 && !bigqueryProjectId) {
      form.setFieldsValue({ bigqueryProjectId: projects[0] })
      track('AutoFillBigQueryProjectId')
    }
  }, [projects, bigqueryProjectId, form])

  return (
    <Modal
      open
      title={<><DatasourceIcon type={ConnectionType.CONNECTION_TYPE_BIGQUERY} /> BigQuery</>}
      onCancel={() => dispatch(closeConnectionDialog())}
      footer={<Footer form={form} testDisabled={nameChangeOnly} />}
    >
      <div className={styles.modalBody}>
        <Form
          form={form}
          disabled={loading}
          layout='vertical' onValuesChange={(changedValues, allValues) => {
            if (changedValues.bigqueryProjectId || changedValues.cloudStorageBucket) {
              dispatch(connectionChanged())
            }
            if (changedValues.bigqueryProjectId && !allValues.connectionName) {
              form.setFieldsValue({ connectionName: changedValues.bigqueryProjectId })
            }
          }}
        >
          {nameChangeOnly ? <div className={styles.datasetsCountAlert}><Alert message={<>This connection is used in {connection.datasetCount} dataset{connection.datasetCount > 1 ? 's' : ''}.</>} description='Only the name can be changed.' type='warning' /></div> : null}
          <Form.Item label='Connection Name' name='connectionName'>
            <Input placeholder='BigQuery' />
          </Form.Item>
          <Form.Item
            label='Project ID' extra={(() => {
              if (projects) {
                return projects.length ? 'Click to select you BigQuery project ID' : <>→ <a target='_blank' href='https://dekart.xyz/docs/configuration/environment-variables/?ref=no-gcp-project#user-authorization-via-google-oauth-20-flow' rel='noreferrer'>Ensure your account has access to the Google Cloud Project</a></>
              }
              return <LoadingOutlined />
            })()} required name='bigqueryProjectId'
          >
            <AutoComplete
              options={options}
              showArrow
              placeholder={projects?.length ? '' : 'my-gcp-project'}
              disabled={nameChangeOnly}
              filterOption={(inputValue, option) => option.value.toUpperCase().indexOf(inputValue.toUpperCase()) !== -1}
            />
          </Form.Item>
<<<<<<< HEAD
          <Form.Item label='Connection Name' required name='connectionName'>
            <Input />
          </Form.Item>
          <Form.Item required={planType === PlanType.TYPE_SELF_HOSTED} label={planType === PlanType.TYPE_SELF_HOSTED ? 'Storage Bucket' : 'Optional: Storage Bucket'} extra={<>Google Cloud Storage bucket to permanently cache query results. Required to share map with other users.</>} name='cloudStorageBucket'>
=======
          <Form.Item label='Optional: Storage Bucket' extra={<>Google Cloud Storage bucket to permanently cache query results. Required to share map with other users.</>} name='cloudStorageBucket'>
>>>>>>> d0ba0850
            <Input placeholder='my-gcs-bucket' disabled={nameChangeOnly} />
          </Form.Item>
        </Form>
      </div>
    </Modal>
  )
}

export default function ConnectionModal () {
  const { dialog } = useSelector(state => state.connection)
  const { visible, id, connectionType, bigqueryKey } = dialog
  const dispatch = useDispatch()

  useEffect(() => {
    dispatch(reOpenDialog())
  }, [dispatch])

  const connection = useSelector(state => state.connection.list.find(s => s.id === id))

  const [form] = Form.useForm()

  useEffect(() => {
    if (connection) {
      form.setFieldsValue(connection)
    }
  }, [connection, form])

  if (!visible) {
    return null
  }
  if (bigqueryKey) {
    return <BigQueryServiceAccountConnectionModal form={form} />
  }
  switch (connectionType) {
    case ConnectionType.CONNECTION_TYPE_SNOWFLAKE:
      return <SnowflakeConnectionModal form={form} />
    case ConnectionType.CONNECTION_TYPE_BIGQUERY:
    default:
      return <BigQueryConnectionModal form={form} />
  }
}<|MERGE_RESOLUTION|>--- conflicted
+++ resolved
@@ -10,11 +10,7 @@
 import Tooltip from 'antd/es/tooltip'
 import AutoComplete from 'antd/es/auto-complete'
 import Alert from 'antd/es/alert'
-<<<<<<< HEAD
-import { Connection, PlanType } from '../proto/dekart_pb'
-=======
 import { ConnectionType } from '../proto/dekart_pb'
->>>>>>> d0ba0850
 import { DatasourceIcon } from './Datasource'
 import { track } from './lib/tracking'
 import TextArea from 'antd/es/input/TextArea'
@@ -205,7 +201,6 @@
   const { id, loading } = dialog
   const dispatch = useDispatch()
   const connection = useSelector(state => state.connection.list.find(s => s.id === id))
-  const planType = useSelector(state => state.user.stream.planType)
   useEffect(() => {
     track('BigQueryConnectionModal')
   }, [])
@@ -263,14 +258,7 @@
               filterOption={(inputValue, option) => option.value.toUpperCase().indexOf(inputValue.toUpperCase()) !== -1}
             />
           </Form.Item>
-<<<<<<< HEAD
-          <Form.Item label='Connection Name' required name='connectionName'>
-            <Input />
-          </Form.Item>
-          <Form.Item required={planType === PlanType.TYPE_SELF_HOSTED} label={planType === PlanType.TYPE_SELF_HOSTED ? 'Storage Bucket' : 'Optional: Storage Bucket'} extra={<>Google Cloud Storage bucket to permanently cache query results. Required to share map with other users.</>} name='cloudStorageBucket'>
-=======
           <Form.Item label='Optional: Storage Bucket' extra={<>Google Cloud Storage bucket to permanently cache query results. Required to share map with other users.</>} name='cloudStorageBucket'>
->>>>>>> d0ba0850
             <Input placeholder='my-gcs-bucket' disabled={nameChangeOnly} />
           </Form.Item>
         </Form>
