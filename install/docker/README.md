--- conflicted
+++ resolved
@@ -1,9 +1,5 @@
-# Dekart Docker image
-<<<<<<< HEAD
-Dekart is an open-source WebGL-powered map visualization and spatial analytics for modern data warehouses. It offers self-hosted alternative to CARTO and Foursquare Studio. We build it for data scientists, analysts, GIS professionals, and developers who need to visualize large datasets on a map.
-=======
+# Dekart Cloud
 Open-source, self-hosted version of [Dekart Cloud](https://dekart.xyz): WebGL-powered map analytics for BigQuery and Snowflake. Lightweight alternative to CARTO and Foursquare Studio for data scientists, analysts and engineers who work with large datasets.
->>>>>>> 7a010c49
 
 [Home Page](https://dekart.xyz?ref=dokerhub) | [GitHub](https://github.com/dekart/dekart?ref=dokerhub)
 
