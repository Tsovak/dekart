package dekart

import (
	"context"
	"database/sql"
	"dekart/src/proto"
	"dekart/src/server/conn"
	"dekart/src/server/user"
	"fmt"
	"strings"
	"time"

	"github.com/google/uuid"
	"github.com/rs/zerolog/log"
	"google.golang.org/grpc/codes"
	"google.golang.org/grpc/status"
)

func newUUID() string {
	u, err := uuid.NewRandom()
	if err != nil {
		log.Fatal().Err(err).Send()
	}
	return u.String()
}

// getReport returns report by id, checks if user has access to it
func (s Server) getReport(ctx context.Context, reportID string) (*proto.Report, error) {
	claims := user.GetClaims(ctx)
	if claims == nil {
		log.Fatal().Msg("getReport require claims")
		return nil, nil
	}
	var reportRows *sql.Rows
	var err error
	if checkWorkspace(ctx).ID == "" {
		reportRows, err = s.db.QueryContext(ctx,
			`select
			id,
			case when map_config is null then '' else map_config end as map_config,
			case when title is null then 'Untitled' else title end as title,
			(author_email = $1) or allow_edit as can_write,
			author_email = $2 as is_author,
			author_email,
			discoverable,
			allow_edit,
			created_at,
			updated_at,
<<<<<<< HEAD
			(
				select count(*) from connections as c
				join datasets as d on c.id=d.connection_id
				where d.report_id=$3 and cloud_storage_bucket is not null and (
=======
			is_playground,
			0 as connections_with_cache_num,
			0 as connections_num,
			0 as connections_with_sensitive_scope_num,
			is_public
		from reports as r
		where id=$1 and not archived and (is_playground or is_public)
		limit 1`,
			reportID,
			claims.Email,
		)
	} else {
		reportRows, err = s.db.QueryContext(ctx,
			`select
			id,
			case when map_config is null then '' else map_config end as map_config,
			case when title is null then 'Untitled' else title end as title,
			(author_email = $2) or allow_edit as can_write,
			author_email = $2 as is_author,
			author_email,
			discoverable,
			allow_edit,
			created_at,
			updated_at,
			is_playground,
			(
				select count(*) from connections as c
				join datasets as d on c.id=d.connection_id
				where d.report_id=$1 and cloud_storage_bucket is not null and (
>>>>>>> 533cfa74
					cloud_storage_bucket != ''
					or connection_type > 1 -- snowflake allows sharing without bucket
				)
			) as connections_with_cache_num,
			(
				select count(*) from connections as c
				join datasets as d on c.id=d.connection_id
<<<<<<< HEAD
				where d.report_id=$4
=======
				where d.report_id=$1
>>>>>>> 533cfa74
			) as connections_num,
			(
				select count(*) from connections as c
				join datasets as d on c.id=d.connection_id
<<<<<<< HEAD
				where d.report_id=$5 and  connection_type <= 1 -- BigQuery
			) as connections_with_sensitive_scope_num
		from reports as r
		where (id=$6) and not archived
		limit 1`,
		claims.Email,
		claims.Email,
		reportID,
		reportID,
		reportID,
		reportID,
	)
=======
				where d.report_id=$1 and  connection_type <= 1 -- BigQuery
			) as connections_with_sensitive_scope_num,
			is_public
		from reports as r
		where id=$1 and not archived and (workspace_id=$3 or is_playground or is_public)
		limit 1`,
			reportID,
			claims.Email,
			checkWorkspace(ctx).ID,
		)
	}
>>>>>>> 533cfa74
	if err != nil {
		log.Err(err).Send()
		return nil, err
	}
	defer reportRows.Close()
	report := &proto.Report{}

	for reportRows.Next() {
		createdAt := time.Time{}
		updatedAt := time.Time{}
		var connectionsWithCacheNum, connectionsNum, connectionsWithSensitiveScopeNum int
		err = reportRows.Scan(
			&report.Id,
			&report.MapConfig,
			&report.Title,
			&report.CanWrite,
			&report.IsAuthor,
			&report.AuthorEmail,
			&report.Discoverable,
			&report.AllowEdit,
			&createdAt,
			&updatedAt,
<<<<<<< HEAD
			&connectionsWithCacheNum,
			&connectionsNum,
			&connectionsWithSensitiveScopeNum,
=======
			&report.IsPlayground,
			&connectionsWithCacheNum,
			&connectionsNum,
			&connectionsWithSensitiveScopeNum,
			&report.IsPublic,
>>>>>>> 533cfa74
		)
		if err != nil {
			log.Err(err).Send()
			return nil, err
		}
<<<<<<< HEAD

		report.IsSharable = (connectionsNum > 0 && connectionsWithCacheNum == connectionsNum) || // all connections have cache, then report is sharable
			!conn.IsUserDefined() || // non-user defined connections are always sharable
			claims.Email == user.UnknownEmail // when no auth, report is available for all

=======
		if report.IsPlayground && !checkWorkspace(ctx).IsPlayground {
			// report is playground but user is not in playground
			report.AllowEdit = false
			report.CanWrite = false
		}
		if checkWorkspace(ctx).UserRole == proto.UserRole_ROLE_VIEWER {
			// viewer cannot edit reports
			report.AllowEdit = false
			report.CanWrite = false
		}
		// report is sharable if all connections have cache
		report.IsSharable = (connectionsNum > 0 && connectionsWithCacheNum == connectionsNum)
>>>>>>> 533cfa74
		report.NeedSensitiveScope = connectionsWithSensitiveScopeNum > 0
		report.Discoverable = report.Discoverable && report.IsSharable // only sharable reports can be discoverable

		report.CreatedAt = createdAt.Unix()
		report.UpdatedAt = updatedAt.Unix()
	}
	if report.Id == "" || // no report found
<<<<<<< HEAD
		(!report.Discoverable && !report.IsAuthor) { // report is not discoverable by others in workspace
=======
		(!report.Discoverable && !report.IsAuthor && !report.IsPlayground && !report.IsPublic) { // report is not discoverable by others in workspace
>>>>>>> 533cfa74
		return nil, nil // not found
	}
	return report, nil
}

// CreateReport implementation
func (s Server) CreateReport(ctx context.Context, req *proto.CreateReportRequest) (*proto.CreateReportResponse, error) {
	claims := user.GetClaims(ctx)
	if claims == nil {
		return nil, Unauthenticated
	}
	if checkWorkspace(ctx).ID == "" && !checkWorkspace(ctx).IsPlayground {
		return nil, status.Error(codes.NotFound, "Workspace not found")
	}
	log.Debug().Interface("workspace", checkWorkspace(ctx)).Msg("CreateReport")
	if checkWorkspace(ctx).UserRole == proto.UserRole_ROLE_VIEWER {
		return nil, status.Error(codes.PermissionDenied, "Only admins and editors can create reports")
	}
	id := newUUID()
	var err error
	if checkWorkspace(ctx).IsPlayground {
		_, err = s.db.ExecContext(ctx,
			"INSERT INTO reports (id, author_email, is_playground) VALUES ($1, $2, true)",
			id,
			claims.Email,
		)
	} else {
		_, err = s.db.ExecContext(ctx,
			"INSERT INTO reports (id, author_email, workspace_id) VALUES ($1, $2, $3)",
			id,
			claims.Email,
			checkWorkspace(ctx).ID,
		)

	}
	if err != nil {
		log.Err(err).Send()
		return nil, err
	}
	res := &proto.CreateReportResponse{
		Report: &proto.Report{
			Id: id,
		},
	}
	return res, nil
}

func rollback(tx *sql.Tx) {
	err := tx.Rollback()
	if err != nil {
		log.Err(err).Send()
	}
}

// updateDatasetIds updates the map config with new dataset ids when forked
func updateDatasetIds(report *proto.Report, datasets []*proto.Dataset) (newMapConfig string, newDatasetIds []string) {
	newMapConfig = report.MapConfig
	newDatasetIds = make([]string, len(datasets))
	for i, dataset := range datasets {
		newID := newUUID()
		newMapConfig = strings.ReplaceAll(newMapConfig, dataset.Id, newID)
		newDatasetIds[i] = newID
	}
	return newMapConfig, newDatasetIds
}

func (s Server) commitReportWithDatasets(ctx context.Context, report *proto.Report, datasets []*proto.Dataset) error {
	claims := user.GetClaims(ctx)
	tx, err := s.db.BeginTx(ctx, &sql.TxOptions{})
	if err != nil {
		return err
	}
	newMapConfig, newDatasetIds := updateDatasetIds(report, datasets)
	if checkWorkspace(ctx).IsPlayground {
		_, err = tx.ExecContext(ctx,
			"INSERT INTO reports (id, author_email, map_config, title, is_playground) VALUES ($1, $2, $3, $4, true)",
			report.Id,
			claims.Email,
			newMapConfig,
			report.Title,
		)
	} else {
		_, err = tx.ExecContext(ctx,
			"INSERT INTO reports (id, author_email, map_config, title, is_public, workspace_id) VALUES ($1, $2, $3, $4, $5, $6)",
			report.Id,
			claims.Email,
			newMapConfig,
			report.Title,
			report.IsPublic,
			checkWorkspace(ctx).ID,
		)
	}
	if err != nil {
		rollback(tx)
		return err
	}
	for i, dataset := range datasets {
		datasetId := newDatasetIds[i]
		var connectionId *string
		if dataset.ConnectionId != "" {
			connectionId = &dataset.ConnectionId
		}
		var queryId *string
		var fileId *string
		if dataset.QueryId != "" {
			newQueryID := newUUID()
			queryId = &newQueryID
			_, err = tx.ExecContext(ctx,
				`INSERT INTO queries (
						id,
						query_text,
						query_source,
						query_source_id,
						job_status,
						job_result_id,
						job_error,
						total_rows,
						bytes_processed,
						result_size
					) select
						$1,
						query_text,
						query_source,
						query_source_id,
						job_status,
						job_result_id,
						job_error,
						total_rows,
						bytes_processed,
						result_size
					from queries where id=$2`,
				newQueryID,
				dataset.QueryId,
			)
			if err != nil {
				log.Debug().Err(err).Send()
				rollback(tx)
				return err
			}
		} else if dataset.FileId != "" {
			newFileID := newUUID()
			fileId = &newFileID
			_, err = tx.ExecContext(ctx, `
				INSERT INTO files (
					id,
					file_source_id,
					name,
					size,
					mime_type,
					file_status,
					upload_error
				) select
					$1,
					file_source_id,
					name,
					size,
					mime_type,
					file_status,
					upload_error
				from files where id=$2`, newFileID, dataset.FileId)
			if err != nil {
				log.Debug().Err(err).Send()
				rollback(tx)
				return err
			}
		}
		_, err = tx.ExecContext(ctx, `
			INSERT INTO datasets (id, report_id, query_id, file_id, name, connection_id)
			VALUES($1, $2, $3, $4, $5, $6)`,
			datasetId,
			report.Id,
			queryId,
			fileId,
			dataset.Name,
			connectionId,
		)
		if err != nil {
			log.Debug().Err(err).Send()
			rollback(tx)
			return err
		}
	}
	err = tx.Commit()
	return err
}

func (s Server) ForkReport(ctx context.Context, req *proto.ForkReportRequest) (*proto.ForkReportResponse, error) {
	claims := user.GetClaims(ctx)
	if claims == nil {
		return nil, Unauthenticated
	}
<<<<<<< HEAD
=======
	isPlayground := checkWorkspace(ctx).IsPlayground
	workspaceID := checkWorkspace(ctx).ID
	if workspaceID == "" && !isPlayground {
		return nil, status.Error(codes.NotFound, "Workspace not found")
	}
	if checkWorkspace(ctx).UserRole == proto.UserRole_ROLE_VIEWER {
		return nil, status.Error(codes.PermissionDenied, "Only admins and editors can fork reports")
	}
>>>>>>> 533cfa74
	_, err := uuid.Parse(req.ReportId)
	if err != nil {
		return nil, status.Errorf(codes.InvalidArgument, err.Error())
	}

	newReportID := newUUID()

	report, err := s.getReport(ctx, req.ReportId)
	if err != nil {
		log.Err(err).Send()
		return nil, err
	}
	if report == nil {
		err := fmt.Errorf("report %s not found", newReportID)
		log.Warn().Err(err).Send()
		return nil, status.Errorf(codes.NotFound, err.Error())
	}
<<<<<<< HEAD
=======
	if isPlayground && !report.IsPlayground {
		// cannot fork non-playground report in playground
		return nil, status.Error(codes.PermissionDenied, "Cannot fork non-playground report in playground")
	}
	if !isPlayground && report.IsPlayground {
		// cannot fork playground report in workspace
		return nil, status.Error(codes.InvalidArgument, "Cannot fork playground report in workspace")
	}
	if report.IsPublic && !report.CanWrite {
		// cannot fork public report without write permission
		return nil, status.Error(codes.PermissionDenied, "Cannot fork public report without write permission")
	}
>>>>>>> 533cfa74
	report.Id = newReportID
	report.Title = fmt.Sprintf("Fork of %s", report.Title)

	datasets, err := s.getDatasets(ctx, req.ReportId)
	if err != nil {
		log.Err(err).Msg("Cannot retrieve datasets")
		return nil, err
	}

	err = s.commitReportWithDatasets(ctx, report, datasets)
	if err != nil {
		log.Err(err).Send()
		return nil, err
	}

	return &proto.ForkReportResponse{
		ReportId: newReportID,
	}, nil
}

// UpdateReport implementation
func (s Server) UpdateReport(ctx context.Context, req *proto.UpdateReportRequest) (*proto.UpdateReportResponse, error) {
	claims := user.GetClaims(ctx)
	if claims == nil {
		return nil, Unauthenticated
	}
	if checkWorkspace(ctx).UserRole == proto.UserRole_ROLE_VIEWER {
		return nil, status.Error(codes.PermissionDenied, "Only admins and editors can update reports")
	}
	if req.Report == nil {
		return nil, status.Errorf(codes.InvalidArgument, "req.Report == nil")
	}
	var result sql.Result
	var err error
	if checkWorkspace(ctx).IsPlayground {
		result, err = s.db.ExecContext(ctx,
			`update
			reports
		set map_config=$1, title=$2
		where id=$3 and author_email=$4 and is_playground=true`,
			req.Report.MapConfig,
			req.Report.Title,
			req.Report.Id,
			claims.Email,
		)
	} else {
		result, err = s.db.ExecContext(ctx,
			`update
			reports
		set map_config=$1, title=$2
		where id=$3 and (author_email=$4 or allow_edit) and workspace_id=$5`,
			req.Report.MapConfig,
			req.Report.Title,
			req.Report.Id,
			claims.Email,
			checkWorkspace(ctx).ID,
		)
	}
	if err != nil {
		log.Err(err).Send()
		return nil, status.Error(codes.Internal, err.Error())
	}

	affectedRows, err := result.RowsAffected()

	if err != nil {
		log.Err(err).Send()
		return nil, status.Error(codes.Internal, err.Error())
	}

	if affectedRows == 0 {
		// TODO: distinguish between not found and read only
		err := fmt.Errorf("report not found id:%s", req.Report.Id)
		log.Warn().Err(err).Send()
		return nil, status.Error(codes.NotFound, err.Error())
	}

	// save queries
	for _, query := range req.Query {
		go s.storeQuery(ctx, req.Report.Id, query.Id, query.QueryText, query.QuerySourceId)
	}

	s.reportStreams.Ping(req.Report.Id)

	return &proto.UpdateReportResponse{}, nil
}

func (s Server) SetDiscoverable(ctx context.Context, req *proto.SetDiscoverableRequest) (*proto.SetDiscoverableResponse, error) {
	claims := user.GetClaims(ctx)
	if claims == nil {
		return nil, Unauthenticated
	}
	if checkWorkspace(ctx).ID == "" {
		log.Warn().Msg("Workspace not found")
		return nil, status.Error(codes.NotFound, "Workspace not found")
	}
	_, err := uuid.Parse(req.ReportId)
	if err != nil {
		return nil, status.Errorf(codes.InvalidArgument, err.Error())
	}
	report, err := s.getReport(ctx, req.ReportId)
	if err != nil {
		log.Err(err).Send()
		return nil, status.Error(codes.Internal, err.Error())
	}
	if report == nil {
		err := fmt.Errorf("report not found id:%s", req.ReportId)
		log.Warn().Err(err).Send()
		return nil, status.Error(codes.NotFound, err.Error())
	}
	if !report.IsAuthor {
		err := fmt.Errorf("cannot set discoverable for report %s", req.ReportId)
		log.Warn().Err(err).Send()
		return nil, status.Error(codes.PermissionDenied, "Cannot set discoverable")
	}
	res, err := s.db.ExecContext(ctx,
		`update reports set discoverable=$1, allow_edit=$2 where id=$3 and author_email=$4 and workspace_id=$5`,
		req.Discoverable,
		req.AllowEdit,
		req.ReportId,
		claims.Email,
		checkWorkspace(ctx).ID,
	)
	if err != nil {
		log.Err(err).Send()
		return nil, status.Error(codes.Internal, err.Error())
	}

	affectedRows, err := res.RowsAffected()

	if err != nil {
		log.Err(err).Send()
		return nil, status.Error(codes.Internal, err.Error())
	}

	if affectedRows == 0 {
		err := fmt.Errorf("report not found id:%s", req.ReportId)
		log.Warn().Err(err).Send()
		return nil, status.Error(codes.NotFound, err.Error())
	}
	s.reportStreams.Ping(req.ReportId)

	return &proto.SetDiscoverableResponse{}, nil
}

// ArchiveReport implementation
func (s Server) ArchiveReport(ctx context.Context, req *proto.ArchiveReportRequest) (*proto.ArchiveReportResponse, error) {
	claims := user.GetClaims(ctx)
	if claims == nil {
		return nil, Unauthenticated
	}
	_, err := uuid.Parse(req.ReportId)
	if err != nil {
		return nil, status.Errorf(codes.InvalidArgument, err.Error())
	}
	var result sql.Result
	if checkWorkspace(ctx).IsPlayground {
		result, err = s.db.ExecContext(ctx,
			"update reports set archived=$1 where id=$2 and author_email=$3 and is_playground=true",
			req.Archive,
			req.ReportId,
			claims.Email,
		)
	} else {
		result, err = s.db.ExecContext(ctx,
			"update reports set archived=$1 where id=$2 and author_email=$3 and workspace_id=$4",
			req.Archive,
			req.ReportId,
			claims.Email,
			checkWorkspace(ctx).ID,
		)
	}
	if err != nil {
		log.Err(err).Send()
		return nil, status.Error(codes.Internal, err.Error())
	}
	affectedRows, err := result.RowsAffected()

	if err != nil {
		log.Err(err).Send()
		return nil, status.Error(codes.Internal, err.Error())
	}

	if affectedRows == 0 {
		err := fmt.Errorf("report not found id:%s", req.ReportId)
		log.Warn().Err(err).Send()
		return nil, status.Error(codes.NotFound, err.Error())
	}
	s.reportStreams.Ping(req.ReportId)

	return &proto.ArchiveReportResponse{}, nil

}<|MERGE_RESOLUTION|>--- conflicted
+++ resolved
@@ -4,7 +4,6 @@
 	"context"
 	"database/sql"
 	"dekart/src/proto"
-	"dekart/src/server/conn"
 	"dekart/src/server/user"
 	"fmt"
 	"strings"
@@ -46,12 +45,6 @@
 			allow_edit,
 			created_at,
 			updated_at,
-<<<<<<< HEAD
-			(
-				select count(*) from connections as c
-				join datasets as d on c.id=d.connection_id
-				where d.report_id=$3 and cloud_storage_bucket is not null and (
-=======
 			is_playground,
 			0 as connections_with_cache_num,
 			0 as connections_num,
@@ -81,7 +74,6 @@
 				select count(*) from connections as c
 				join datasets as d on c.id=d.connection_id
 				where d.report_id=$1 and cloud_storage_bucket is not null and (
->>>>>>> 533cfa74
 					cloud_storage_bucket != ''
 					or connection_type > 1 -- snowflake allows sharing without bucket
 				)
@@ -89,29 +81,11 @@
 			(
 				select count(*) from connections as c
 				join datasets as d on c.id=d.connection_id
-<<<<<<< HEAD
-				where d.report_id=$4
-=======
 				where d.report_id=$1
->>>>>>> 533cfa74
 			) as connections_num,
 			(
 				select count(*) from connections as c
 				join datasets as d on c.id=d.connection_id
-<<<<<<< HEAD
-				where d.report_id=$5 and  connection_type <= 1 -- BigQuery
-			) as connections_with_sensitive_scope_num
-		from reports as r
-		where (id=$6) and not archived
-		limit 1`,
-		claims.Email,
-		claims.Email,
-		reportID,
-		reportID,
-		reportID,
-		reportID,
-	)
-=======
 				where d.report_id=$1 and  connection_type <= 1 -- BigQuery
 			) as connections_with_sensitive_scope_num,
 			is_public
@@ -123,7 +97,6 @@
 			checkWorkspace(ctx).ID,
 		)
 	}
->>>>>>> 533cfa74
 	if err != nil {
 		log.Err(err).Send()
 		return nil, err
@@ -146,29 +119,16 @@
 			&report.AllowEdit,
 			&createdAt,
 			&updatedAt,
-<<<<<<< HEAD
-			&connectionsWithCacheNum,
-			&connectionsNum,
-			&connectionsWithSensitiveScopeNum,
-=======
 			&report.IsPlayground,
 			&connectionsWithCacheNum,
 			&connectionsNum,
 			&connectionsWithSensitiveScopeNum,
 			&report.IsPublic,
->>>>>>> 533cfa74
 		)
 		if err != nil {
 			log.Err(err).Send()
 			return nil, err
 		}
-<<<<<<< HEAD
-
-		report.IsSharable = (connectionsNum > 0 && connectionsWithCacheNum == connectionsNum) || // all connections have cache, then report is sharable
-			!conn.IsUserDefined() || // non-user defined connections are always sharable
-			claims.Email == user.UnknownEmail // when no auth, report is available for all
-
-=======
 		if report.IsPlayground && !checkWorkspace(ctx).IsPlayground {
 			// report is playground but user is not in playground
 			report.AllowEdit = false
@@ -181,7 +141,6 @@
 		}
 		// report is sharable if all connections have cache
 		report.IsSharable = (connectionsNum > 0 && connectionsWithCacheNum == connectionsNum)
->>>>>>> 533cfa74
 		report.NeedSensitiveScope = connectionsWithSensitiveScopeNum > 0
 		report.Discoverable = report.Discoverable && report.IsSharable // only sharable reports can be discoverable
 
@@ -189,11 +148,7 @@
 		report.UpdatedAt = updatedAt.Unix()
 	}
 	if report.Id == "" || // no report found
-<<<<<<< HEAD
-		(!report.Discoverable && !report.IsAuthor) { // report is not discoverable by others in workspace
-=======
 		(!report.Discoverable && !report.IsAuthor && !report.IsPlayground && !report.IsPublic) { // report is not discoverable by others in workspace
->>>>>>> 533cfa74
 		return nil, nil // not found
 	}
 	return report, nil
@@ -385,8 +340,6 @@
 	if claims == nil {
 		return nil, Unauthenticated
 	}
-<<<<<<< HEAD
-=======
 	isPlayground := checkWorkspace(ctx).IsPlayground
 	workspaceID := checkWorkspace(ctx).ID
 	if workspaceID == "" && !isPlayground {
@@ -395,7 +348,6 @@
 	if checkWorkspace(ctx).UserRole == proto.UserRole_ROLE_VIEWER {
 		return nil, status.Error(codes.PermissionDenied, "Only admins and editors can fork reports")
 	}
->>>>>>> 533cfa74
 	_, err := uuid.Parse(req.ReportId)
 	if err != nil {
 		return nil, status.Errorf(codes.InvalidArgument, err.Error())
@@ -413,8 +365,6 @@
 		log.Warn().Err(err).Send()
 		return nil, status.Errorf(codes.NotFound, err.Error())
 	}
-<<<<<<< HEAD
-=======
 	if isPlayground && !report.IsPlayground {
 		// cannot fork non-playground report in playground
 		return nil, status.Error(codes.PermissionDenied, "Cannot fork non-playground report in playground")
@@ -427,7 +377,6 @@
 		// cannot fork public report without write permission
 		return nil, status.Error(codes.PermissionDenied, "Cannot fork public report without write permission")
 	}
->>>>>>> 533cfa74
 	report.Id = newReportID
 	report.Title = fmt.Sprintf("Fork of %s", report.Title)
 
