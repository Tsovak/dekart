package dekart

import (
	"context"
	"crypto/md5"
	"database/sql"
	"fmt"
	"net/url"
	"strings"

	"dekart/src/proto"
	"dekart/src/server/conn"
	"dekart/src/server/storage"
	"dekart/src/server/user"

	"github.com/rs/zerolog/log"
	"google.golang.org/grpc/codes"
	"google.golang.org/grpc/status"
)

// CreateQuery in dataset
func (s Server) CreateQuery(ctx context.Context, req *proto.CreateQueryRequest) (*proto.CreateQueryResponse, error) {
	claims := user.GetClaims(ctx)
	if claims == nil {
		return nil, Unauthenticated
	}

	reportID, err := s.getReportID(ctx, req.DatasetId, true)

	if err != nil {
		log.Err(err).Msg("Error getting report ID")
		return nil, status.Error(codes.Internal, err.Error())
	}

	if reportID == nil {
		err := fmt.Errorf("dataset not found or permission not granted")
		log.Warn().Err(err).Str("dataset_id", req.DatasetId).Msg("Dataset not found")
		return nil, status.Error(codes.NotFound, err.Error())
	}

	id := newUUID()

	_, err = s.db.ExecContext(ctx,
		`insert into queries (id, query_text) values ($1, '')`,
		id,
	)
	if err != nil {
		log.Err(err).Msg("Error creating query")
		return nil, status.Error(codes.Internal, err.Error())
	}

	err = s.storeQuerySync(ctx, id, "", "")

	if err != nil {
		if _, ok := err.(*queryWasNotUpdated); !ok {
			log.Err(err).Msg("Error updating query text")
			return &proto.CreateQueryResponse{}, status.Error(codes.Internal, err.Error())
		}
		log.Warn().Msg("Query text not updated")
	}

	result, err := s.db.ExecContext(ctx,
		`update datasets set query_id=$1, updated_at=CURRENT_TIMESTAMP where id=$2 and query_id is null`,
		id,
		req.DatasetId,
	)
	if err != nil {
		log.Err(err).Msg("Error updating dataset")
		return nil, status.Error(codes.Internal, err.Error())
	}

	affectedRows, err := result.RowsAffected()
	if err != nil {
		log.Err(err).Msg("Error getting affected rows count after updating dataset")
		return nil, status.Error(codes.Internal, err.Error())
	}

	if affectedRows == 0 {
		log.Warn().Str("reportID", *reportID).Str("dataset", req.DatasetId).Msg("dataset query was already created")
	}

	s.reportStreams.Ping(*reportID)

	return &proto.CreateQueryResponse{}, nil
}

func (s Server) RunAllQueries(ctx context.Context, req *proto.RunAllQueriesRequest) (*proto.RunAllQueriesResponse, error) {
	claims := user.GetClaims(ctx)
	if claims == nil {
		return nil, Unauthenticated
	}
	if checkWorkspace(ctx).UserRole == proto.UserRole_ROLE_VIEWER {
		return nil, status.Error(codes.PermissionDenied, "Only editors can run queries")
	}
	report, err := s.getReport(ctx, req.ReportId)
	if err != nil {
		log.Err(err).Msg("Error getting report by ID in RunAllQueries")
		return nil, status.Error(codes.Internal, err.Error())
	}
	if !(report.CanWrite || report.Discoverable) {
		err := fmt.Errorf("permission denied")
		log.Warn().Err(err).Send()
		return nil, status.Error(codes.PermissionDenied, err.Error())
	}

	queriesRows, err := s.db.QueryContext(ctx,
		`select
			queries.id,
			queries.query_source_id,
			datasets.connection_id,
			queries.query_text
		from queries
			left join datasets on queries.id = datasets.query_id
			left join reports on (datasets.report_id = reports.id or queries.report_id = reports.id)
		where reports.id = $1`,
		req.ReportId,
	)

	if err != nil {
		log.Err(err).Send()
		return nil, status.Error(codes.Internal, err.Error())
	}
	defer queriesRows.Close()

	var queries []runQueryOptions
	var querySourceIds []string

	for queriesRows.Next() {
		var queryID string
		var querySourceId string
		var queryText string
		var connectionID sql.NullString
		err := queriesRows.Scan(&queryID, &querySourceId, &connectionID, &queryText)
		if err != nil {
			log.Err(err).Send()
			return nil, status.Error(codes.Internal, err.Error())
		}
		querySourceIds = append(querySourceIds, querySourceId)
		connection, err := s.getConnection(ctx, connectionID.String)
		if err != nil {
			log.Err(err).Send()
			return nil, status.Error(codes.Internal, err.Error())
		}
		bucketName := s.getBucketNameFromConnection(connection)

		queryTextParsed, queryParamsHash, err := injectQueryParams(queryText, req.QueryParams, req.GetQueryParamsValues())

		if err != nil {
			log.Err(err).Send()
			return nil, status.Error(codes.InvalidArgument, err.Error())
		}

		queries = append(queries, runQueryOptions{
			reportID:        req.ReportId,
			queryID:         queryID,
			connection:      connection,
			userBucketName:  bucketName,
			queryText:       queryTextParsed,
			isPublic:        report.IsPublic,
			queryParamsHash: queryParamsHash,
		})
	}

	if len(queries) == 0 {
		err := fmt.Errorf("queries not found report_id:%s", req.ReportId)
		log.Warn().Err(err).Send()
		return nil, status.Error(codes.NotFound, err.Error())
	}

	res := make(chan error, len(queries))

	for i := range queries {
		go func(i int) {
			if queries[i].queryText == "" {
				// for SNOWFLAKE storage queryText is stored in db
				queryText, err := s.getQueryText(ctx, querySourceIds[i], queries[i].userBucketName)
				if err != nil {
					res <- err
					return
				}
				queries[i].queryText = queryText
			}
			err = s.runQuery(ctx, queries[i])
			res <- err
		}(i)
	}

	for range queries {
		err := <-res
		if err != nil {
			if err == context.Canceled {
				log.Warn().Err(err).Send()
				return nil, status.Error(codes.Canceled, err.Error())
			}
			log.Err(err).Send()
			return nil, status.Error(codes.Internal, err.Error())
		}
	}

	return &proto.RunAllQueriesResponse{}, nil
}

type runQueryOptions struct {
	reportID        string
	queryID         string
	queryText       string
	connection      *proto.Connection
	userBucketName  string
	isPublic        bool // is public report, result should be stored in public storage
	queryParamsHash string
}

func (s Server) runQuery(ctx context.Context, o runQueryOptions) error {
	connCtx := conn.GetCtx(ctx, o.connection)
	job, jobStatus, err := s.jobs.Create(o.reportID, o.queryID, o.queryText, connCtx)
	log.Debug().Str("jobID", job.GetID()).Msg("Job created")
	if err != nil {
		log.Error().Err(err).Msg("Failed to create job")
		return err
	}
	log.Debug().Str("jobID", job.GetID()).Msg("Job created")
	var obj storage.StorageObject
	if o.isPublic {
		st := storage.NewPublicStorage()
		// Result ID should be same as job ID once available
		obj = st.GetObject(ctx, st.GetDefaultBucketName(), fmt.Sprintf("%s.csv", job.GetID()))
	} else {
		// Result ID should be same as job ID once available
		obj = s.storage.GetObject(connCtx, o.userBucketName, fmt.Sprintf("%s.csv", job.GetID()))
	}
	go s.updateJobStatus(job, jobStatus, o.queryParamsHash)
	job.Status() <- int32(proto.QueryJob_JOB_STATUS_PENDING)
	err = job.Run(obj, o.connection)
	if err != nil {
		return err
	}
	return nil
}

type queryDetails struct {
	reportID, prevQuerySourceId, connectionID, queryText string
}

func (s Server) getQueryDetails(ctx context.Context, queryID string) (*queryDetails, error) {
	queriesRows, err := s.db.QueryContext(ctx,
		`select
			reports.id,
			queries.query_source_id,
			datasets.connection_id,
			queries.query_text
		from queries
			left join datasets on queries.id = datasets.query_id
			left join reports on (datasets.report_id = reports.id or queries.report_id = reports.id)
		where queries.id = $1
		limit 1`,
		queryID,
	)
	if err != nil {
		log.Err(err).Send()
		return nil, err
	}
	defer queriesRows.Close()
	var reportID string
	var prevQuerySourceId string
	var connectionID sql.NullString
	var queryText string
	for queriesRows.Next() {
		err := queriesRows.Scan(&reportID, &prevQuerySourceId, &connectionID, &queryText)
		if err != nil {
			log.Err(err).Send()
			return nil, err
		}
	}
	return &queryDetails{
		reportID:          reportID,
		prevQuerySourceId: prevQuerySourceId,
		connectionID:      connectionID.String,
		queryText:         queryText,
	}, nil
}

// injectQueryParams replaces query parameters with values, returns new query text and values hash
func injectQueryParams(queryText string, params []*proto.QueryParam, valuesUrlEncoded string) (string, string, error) {
	// parse values from URL encoded string
	values := make(map[string]string)
	if valuesUrlEncoded != "" {
		parsedValues, err := url.ParseQuery(valuesUrlEncoded)
		if err != nil {
			log.Error().Err(err).Str("values", valuesUrlEncoded).Msg("Failed to parse query parameters")
			return "", "", err
		}
		for n, v := range parsedValues {
			// all params has prefix qp_ so we need to remove it
			n = strings.TrimPrefix(n, "qp_")
			values[n] = v[0]
		}
	}

	// calculate hash of values from URL encoded string
	h := md5.New()
	h.Write([]byte(valuesUrlEncoded))
	valuesHash := fmt.Sprintf("%x", h.Sum(nil))

	// replace query parameters with values, query parameters should be in format {{param_name}}
	for i := range params {
		value, exists := values[params[i].Name]
		if !exists || value == "" {
			value = params[i].DefaultValue
		}
		// Escape special characters in the value to prevent SQL injection
		value = strings.ReplaceAll(value, "'", "''")
		value = strings.ReplaceAll(value, "\\", "\\\\")
		value = strings.ReplaceAll(value, "\x00", "\\0")
		queryText = strings.ReplaceAll(queryText, fmt.Sprintf("{{%s}}", params[i].Name), "'"+value+"'")
	}

	return queryText, valuesHash, nil
}

// RunQuery job against database
func (s Server) RunQuery(ctx context.Context, req *proto.RunQueryRequest) (*proto.RunQueryResponse, error) {
	claims := user.GetClaims(ctx)
	if claims == nil {
		return nil, Unauthenticated
	}

	q, err := s.getQueryDetails(ctx, req.QueryId)
	if err != nil {
		log.Err(err).Send()
		return nil, status.Error(codes.Internal, err.Error())
	}

	if q.reportID == "" {
		err := fmt.Errorf("query not found id:%s", req.QueryId)
		log.Warn().Err(err).Send()
		return nil, status.Error(codes.NotFound, err.Error())
	}

	report, err := s.getReport(ctx, q.reportID)

	if err != nil {
		log.Err(err).Send()
		return nil, status.Error(codes.Internal, err.Error())
	}

	if report == nil {
		err := fmt.Errorf("report not found id:%s", q.reportID)
		log.Warn().Err(err).Send()
		return nil, status.Error(codes.NotFound, err.Error())
	}

	if !(report.CanWrite || report.Discoverable) {
		err := fmt.Errorf("permission denied")
		log.Warn().Err(err).Send()
		return nil, status.Error(codes.PermissionDenied, err.Error())
	}

	connection, err := s.getConnection(ctx, q.connectionID)

	if err != nil {
		log.Err(err).Send()
		return nil, status.Error(codes.Internal, err.Error())
	}

	if report.CanWrite {
		// update query text if it was changed by user if user has write permission
		// otherwise use query text from db
		q.queryText = req.QueryText
		err = s.storeQuerySync(ctx, req.QueryId, req.QueryText, q.prevQuerySourceId)
		if err != nil {
			code := codes.Internal
			if _, ok := err.(*queryWasNotUpdated); ok {
				code = codes.Canceled
				log.Warn().Err(err).Send()
			} else {
				log.Error().Err(err).Send()
			}
			return nil, status.Error(code, err.Error())
		}
	}

	var queryParamsHash string
	q.queryText, queryParamsHash, err = injectQueryParams(q.queryText, req.QueryParams, req.QueryParamsValues)
	if err != nil {
		log.Err(err).Send()
		return nil, status.Error(codes.InvalidArgument, err.Error())
	}

	err = s.runQuery(ctx, runQueryOptions{
		reportID:        q.reportID,
		queryID:         req.QueryId,
		queryText:       q.queryText,
		connection:      connection,
		userBucketName:  s.getBucketNameFromConnection(connection),
		isPublic:        report.IsPublic,
		queryParamsHash: queryParamsHash,
	})

	if err != nil {
		if err == context.Canceled {
			log.Warn().Err(err).Send()
			return nil, status.Error(codes.Canceled, err.Error())
		}
		log.Err(err).Send()
		return nil, status.Error(codes.Internal, err.Error())
	}

	res := &proto.RunQueryResponse{}
	return res, nil
<<<<<<< HEAD
}

// CancelQuery jobs
func (s Server) CancelQuery(ctx context.Context, req *proto.CancelQueryRequest) (*proto.CancelQueryResponse, error) {
	claims := user.GetClaims(ctx)
	if claims == nil {
		return nil, Unauthenticated
	}
	if checkWorkspace(ctx).UserRole == proto.UserRole_ROLE_VIEWER {
		return nil, status.Error(codes.PermissionDenied, "Only editors can cancel queries")
	}
	log.Debug().Str("query_id", req.QueryId).Msg("CancelQuery")
	_, err := uuid.Parse(req.QueryId)
	if err != nil {
		return nil, status.Errorf(codes.InvalidArgument, err.Error())
	}
	var queriesRows *sql.Rows
	if checkWorkspace(ctx).IsPlayground {
		queriesRows, err = s.db.QueryContext(ctx,
			`select
			reports.id
		from queries
			left join datasets on queries.id = datasets.query_id
			left join reports on (datasets.report_id = reports.id or queries.report_id = reports.id)
		where queries.id = $1 and author_email = $2 and is_playground=true
		limit 1`,
			req.QueryId,
			claims.Email,
		)
	} else {
		queriesRows, err = s.db.QueryContext(ctx,
			`select
			reports.id
		from queries
			left join datasets on queries.id = datasets.query_id
			left join reports on (datasets.report_id = reports.id or queries.report_id = reports.id)
		where queries.id = $1 and (author_email = $2 or reports.allow_edit) and workspace_id=$3
		limit 1`,
			req.QueryId,
			claims.Email,
			checkWorkspace(ctx).ID,
		)
	}
	if err != nil {
		log.Err(err).Send()
		return nil, status.Error(codes.Internal, err.Error())
	}
	defer queriesRows.Close()
	var reportID string
	for queriesRows.Next() {
		err := queriesRows.Scan(&reportID)
		if err != nil {
			log.Err(err).Send()
			return nil, status.Error(codes.Internal, err.Error())
		}
	}
	if reportID == "" {
		err := fmt.Errorf("query not found id:%s", req.QueryId)
		log.Warn().Str("QueryId", req.QueryId).Msg("Query not found")
		return nil, status.Error(codes.NotFound, err.Error())
	}

	if ok := s.jobs.Cancel(req.QueryId); !ok {
		log.Debug().Msg("Query was not canceled in memory store, trying to cancel in database")
		_, err = s.db.ExecContext(
			ctx,
			`update queries set
				job_status = $1, updated_at=CURRENT_TIMESTAMP
			where id  = $2`,
			int32(proto.Query_JOB_STATUS_UNSPECIFIED),
			req.QueryId,
		)
		if err != nil {
			log.Err(err).Send()
			return nil, status.Error(codes.Internal, err.Error())
		}
		s.reportStreams.Ping(reportID)
	} else {
		log.Debug().Msg("Query canceled in memory store")
	}
	return &proto.CancelQueryResponse{}, nil
=======
>>>>>>> d0ba0850
}<|MERGE_RESOLUTION|>--- conflicted
+++ resolved
@@ -407,88 +407,4 @@
 
 	res := &proto.RunQueryResponse{}
 	return res, nil
-<<<<<<< HEAD
-}
-
-// CancelQuery jobs
-func (s Server) CancelQuery(ctx context.Context, req *proto.CancelQueryRequest) (*proto.CancelQueryResponse, error) {
-	claims := user.GetClaims(ctx)
-	if claims == nil {
-		return nil, Unauthenticated
-	}
-	if checkWorkspace(ctx).UserRole == proto.UserRole_ROLE_VIEWER {
-		return nil, status.Error(codes.PermissionDenied, "Only editors can cancel queries")
-	}
-	log.Debug().Str("query_id", req.QueryId).Msg("CancelQuery")
-	_, err := uuid.Parse(req.QueryId)
-	if err != nil {
-		return nil, status.Errorf(codes.InvalidArgument, err.Error())
-	}
-	var queriesRows *sql.Rows
-	if checkWorkspace(ctx).IsPlayground {
-		queriesRows, err = s.db.QueryContext(ctx,
-			`select
-			reports.id
-		from queries
-			left join datasets on queries.id = datasets.query_id
-			left join reports on (datasets.report_id = reports.id or queries.report_id = reports.id)
-		where queries.id = $1 and author_email = $2 and is_playground=true
-		limit 1`,
-			req.QueryId,
-			claims.Email,
-		)
-	} else {
-		queriesRows, err = s.db.QueryContext(ctx,
-			`select
-			reports.id
-		from queries
-			left join datasets on queries.id = datasets.query_id
-			left join reports on (datasets.report_id = reports.id or queries.report_id = reports.id)
-		where queries.id = $1 and (author_email = $2 or reports.allow_edit) and workspace_id=$3
-		limit 1`,
-			req.QueryId,
-			claims.Email,
-			checkWorkspace(ctx).ID,
-		)
-	}
-	if err != nil {
-		log.Err(err).Send()
-		return nil, status.Error(codes.Internal, err.Error())
-	}
-	defer queriesRows.Close()
-	var reportID string
-	for queriesRows.Next() {
-		err := queriesRows.Scan(&reportID)
-		if err != nil {
-			log.Err(err).Send()
-			return nil, status.Error(codes.Internal, err.Error())
-		}
-	}
-	if reportID == "" {
-		err := fmt.Errorf("query not found id:%s", req.QueryId)
-		log.Warn().Str("QueryId", req.QueryId).Msg("Query not found")
-		return nil, status.Error(codes.NotFound, err.Error())
-	}
-
-	if ok := s.jobs.Cancel(req.QueryId); !ok {
-		log.Debug().Msg("Query was not canceled in memory store, trying to cancel in database")
-		_, err = s.db.ExecContext(
-			ctx,
-			`update queries set
-				job_status = $1, updated_at=CURRENT_TIMESTAMP
-			where id  = $2`,
-			int32(proto.Query_JOB_STATUS_UNSPECIFIED),
-			req.QueryId,
-		)
-		if err != nil {
-			log.Err(err).Send()
-			return nil, status.Error(codes.Internal, err.Error())
-		}
-		s.reportStreams.Ping(reportID)
-	} else {
-		log.Debug().Msg("Query canceled in memory store")
-	}
-	return &proto.CancelQueryResponse{}, nil
-=======
->>>>>>> d0ba0850
 }