// package: 
// file: proto/dekart.proto

var proto_dekart_pb = require("../proto/dekart_pb");
var grpc = require("@improbable-eng/grpc-web").grpc;

var Dekart = (function () {
  function Dekart() {}
  Dekart.serviceName = "Dekart";
  return Dekart;
}());

Dekart.CreateReport = {
  methodName: "CreateReport",
  service: Dekart,
  requestStream: false,
  responseStream: false,
  requestType: proto_dekart_pb.CreateReportRequest,
  responseType: proto_dekart_pb.CreateReportResponse
};

Dekart.ForkReport = {
  methodName: "ForkReport",
  service: Dekart,
  requestStream: false,
  responseStream: false,
  requestType: proto_dekart_pb.ForkReportRequest,
  responseType: proto_dekart_pb.ForkReportResponse
};

Dekart.UpdateReport = {
  methodName: "UpdateReport",
  service: Dekart,
  requestStream: false,
  responseStream: false,
  requestType: proto_dekart_pb.UpdateReportRequest,
  responseType: proto_dekart_pb.UpdateReportResponse
};

Dekart.ArchiveReport = {
  methodName: "ArchiveReport",
  service: Dekart,
  requestStream: false,
  responseStream: false,
  requestType: proto_dekart_pb.ArchiveReportRequest,
  responseType: proto_dekart_pb.ArchiveReportResponse
};

Dekart.SetDiscoverable = {
  methodName: "SetDiscoverable",
  service: Dekart,
  requestStream: false,
  responseStream: false,
  requestType: proto_dekart_pb.SetDiscoverableRequest,
  responseType: proto_dekart_pb.SetDiscoverableResponse
};

Dekart.CreateDataset = {
  methodName: "CreateDataset",
  service: Dekart,
  requestStream: false,
  responseStream: false,
  requestType: proto_dekart_pb.CreateDatasetRequest,
  responseType: proto_dekart_pb.CreateDatasetResponse
};

Dekart.RemoveDataset = {
  methodName: "RemoveDataset",
  service: Dekart,
  requestStream: false,
  responseStream: false,
  requestType: proto_dekart_pb.RemoveDatasetRequest,
  responseType: proto_dekart_pb.RemoveDatasetResponse
};

Dekart.UpdateDatasetName = {
  methodName: "UpdateDatasetName",
  service: Dekart,
  requestStream: false,
  responseStream: false,
  requestType: proto_dekart_pb.UpdateDatasetNameRequest,
  responseType: proto_dekart_pb.UpdateDatasetNameResponse
};

Dekart.UpdateDatasetConnection = {
  methodName: "UpdateDatasetConnection",
  service: Dekart,
  requestStream: false,
  responseStream: false,
  requestType: proto_dekart_pb.UpdateDatasetConnectionRequest,
  responseType: proto_dekart_pb.UpdateDatasetConnectionResponse
};

Dekart.CreateFile = {
  methodName: "CreateFile",
  service: Dekart,
  requestStream: false,
  responseStream: false,
  requestType: proto_dekart_pb.CreateFileRequest,
  responseType: proto_dekart_pb.CreateFileResponse
};

Dekart.CreateQuery = {
  methodName: "CreateQuery",
  service: Dekart,
  requestStream: false,
  responseStream: false,
  requestType: proto_dekart_pb.CreateQueryRequest,
  responseType: proto_dekart_pb.CreateQueryResponse
};

Dekart.RunQuery = {
  methodName: "RunQuery",
  service: Dekart,
  requestStream: false,
  responseStream: false,
  requestType: proto_dekart_pb.RunQueryRequest,
  responseType: proto_dekart_pb.RunQueryResponse
};

Dekart.CancelQuery = {
  methodName: "CancelQuery",
  service: Dekart,
  requestStream: false,
  responseStream: false,
  requestType: proto_dekart_pb.CancelQueryRequest,
  responseType: proto_dekart_pb.CancelQueryResponse
};

Dekart.RunAllQueries = {
  methodName: "RunAllQueries",
  service: Dekart,
  requestStream: false,
  responseStream: false,
  requestType: proto_dekart_pb.RunAllQueriesRequest,
  responseType: proto_dekart_pb.RunAllQueriesResponse
};

Dekart.GetEnv = {
  methodName: "GetEnv",
  service: Dekart,
  requestStream: false,
  responseStream: false,
  requestType: proto_dekart_pb.GetEnvRequest,
  responseType: proto_dekart_pb.GetEnvResponse
};

Dekart.GetReportStream = {
  methodName: "GetReportStream",
  service: Dekart,
  requestStream: false,
  responseStream: true,
  requestType: proto_dekart_pb.ReportStreamRequest,
  responseType: proto_dekart_pb.ReportStreamResponse
};

Dekart.GetReportListStream = {
  methodName: "GetReportListStream",
  service: Dekart,
  requestStream: false,
  responseStream: true,
  requestType: proto_dekart_pb.ReportListRequest,
  responseType: proto_dekart_pb.ReportListResponse
};

Dekart.GetUserStream = {
  methodName: "GetUserStream",
  service: Dekart,
  requestStream: false,
  responseStream: true,
  requestType: proto_dekart_pb.GetUserStreamRequest,
  responseType: proto_dekart_pb.GetUserStreamResponse
};

Dekart.GetUsage = {
  methodName: "GetUsage",
  service: Dekart,
  requestStream: false,
  responseStream: false,
  requestType: proto_dekart_pb.GetUsageRequest,
  responseType: proto_dekart_pb.GetUsageResponse
};

Dekart.CreateConnection = {
  methodName: "CreateConnection",
  service: Dekart,
  requestStream: false,
  responseStream: false,
  requestType: proto_dekart_pb.CreateConnectionRequest,
  responseType: proto_dekart_pb.CreateConnectionResponse
};

Dekart.UpdateConnection = {
  methodName: "UpdateConnection",
  service: Dekart,
  requestStream: false,
  responseStream: false,
  requestType: proto_dekart_pb.UpdateConnectionRequest,
  responseType: proto_dekart_pb.UpdateConnectionResponse
};

Dekart.ArchiveConnection = {
  methodName: "ArchiveConnection",
  service: Dekart,
  requestStream: false,
  responseStream: false,
  requestType: proto_dekart_pb.ArchiveConnectionRequest,
  responseType: proto_dekart_pb.ArchiveConnectionResponse
};

Dekart.GetConnectionList = {
  methodName: "GetConnectionList",
  service: Dekart,
  requestStream: false,
  responseStream: false,
  requestType: proto_dekart_pb.GetConnectionListRequest,
  responseType: proto_dekart_pb.GetConnectionListResponse
};

Dekart.TestConnection = {
  methodName: "TestConnection",
  service: Dekart,
  requestStream: false,
  responseStream: false,
  requestType: proto_dekart_pb.TestConnectionRequest,
  responseType: proto_dekart_pb.TestConnectionResponse
};

<<<<<<< HEAD
Dekart.CreateSubscription = {
  methodName: "CreateSubscription",
  service: Dekart,
  requestStream: false,
  responseStream: false,
  requestType: proto_dekart_pb.CreateSubscriptionRequest,
  responseType: proto_dekart_pb.CreateSubscriptionResponse
};

Dekart.GetSubscription = {
  methodName: "GetSubscription",
  service: Dekart,
  requestStream: false,
  responseStream: false,
  requestType: proto_dekart_pb.GetSubscriptionRequest,
  responseType: proto_dekart_pb.GetSubscriptionResponse
};

Dekart.CancelSubscription = {
  methodName: "CancelSubscription",
  service: Dekart,
  requestStream: false,
  responseStream: false,
  requestType: proto_dekart_pb.CancelSubscriptionRequest,
  responseType: proto_dekart_pb.CancelSubscriptionResponse
=======
Dekart.SetDefaultConnection = {
  methodName: "SetDefaultConnection",
  service: Dekart,
  requestStream: false,
  responseStream: false,
  requestType: proto_dekart_pb.SetDefaultConnectionRequest,
  responseType: proto_dekart_pb.SetDefaultConnectionResponse
>>>>>>> 758e2d29
};

exports.Dekart = Dekart;

function DekartClient(serviceHost, options) {
  this.serviceHost = serviceHost;
  this.options = options || {};
}

DekartClient.prototype.createReport = function createReport(requestMessage, metadata, callback) {
  if (arguments.length === 2) {
    callback = arguments[1];
  }
  var client = grpc.unary(Dekart.CreateReport, {
    request: requestMessage,
    host: this.serviceHost,
    metadata: metadata,
    transport: this.options.transport,
    debug: this.options.debug,
    onEnd: function (response) {
      if (callback) {
        if (response.status !== grpc.Code.OK) {
          var err = new Error(response.statusMessage);
          err.code = response.status;
          err.metadata = response.trailers;
          callback(err, null);
        } else {
          callback(null, response.message);
        }
      }
    }
  });
  return {
    cancel: function () {
      callback = null;
      client.close();
    }
  };
};

DekartClient.prototype.forkReport = function forkReport(requestMessage, metadata, callback) {
  if (arguments.length === 2) {
    callback = arguments[1];
  }
  var client = grpc.unary(Dekart.ForkReport, {
    request: requestMessage,
    host: this.serviceHost,
    metadata: metadata,
    transport: this.options.transport,
    debug: this.options.debug,
    onEnd: function (response) {
      if (callback) {
        if (response.status !== grpc.Code.OK) {
          var err = new Error(response.statusMessage);
          err.code = response.status;
          err.metadata = response.trailers;
          callback(err, null);
        } else {
          callback(null, response.message);
        }
      }
    }
  });
  return {
    cancel: function () {
      callback = null;
      client.close();
    }
  };
};

DekartClient.prototype.updateReport = function updateReport(requestMessage, metadata, callback) {
  if (arguments.length === 2) {
    callback = arguments[1];
  }
  var client = grpc.unary(Dekart.UpdateReport, {
    request: requestMessage,
    host: this.serviceHost,
    metadata: metadata,
    transport: this.options.transport,
    debug: this.options.debug,
    onEnd: function (response) {
      if (callback) {
        if (response.status !== grpc.Code.OK) {
          var err = new Error(response.statusMessage);
          err.code = response.status;
          err.metadata = response.trailers;
          callback(err, null);
        } else {
          callback(null, response.message);
        }
      }
    }
  });
  return {
    cancel: function () {
      callback = null;
      client.close();
    }
  };
};

DekartClient.prototype.archiveReport = function archiveReport(requestMessage, metadata, callback) {
  if (arguments.length === 2) {
    callback = arguments[1];
  }
  var client = grpc.unary(Dekart.ArchiveReport, {
    request: requestMessage,
    host: this.serviceHost,
    metadata: metadata,
    transport: this.options.transport,
    debug: this.options.debug,
    onEnd: function (response) {
      if (callback) {
        if (response.status !== grpc.Code.OK) {
          var err = new Error(response.statusMessage);
          err.code = response.status;
          err.metadata = response.trailers;
          callback(err, null);
        } else {
          callback(null, response.message);
        }
      }
    }
  });
  return {
    cancel: function () {
      callback = null;
      client.close();
    }
  };
};

DekartClient.prototype.setDiscoverable = function setDiscoverable(requestMessage, metadata, callback) {
  if (arguments.length === 2) {
    callback = arguments[1];
  }
  var client = grpc.unary(Dekart.SetDiscoverable, {
    request: requestMessage,
    host: this.serviceHost,
    metadata: metadata,
    transport: this.options.transport,
    debug: this.options.debug,
    onEnd: function (response) {
      if (callback) {
        if (response.status !== grpc.Code.OK) {
          var err = new Error(response.statusMessage);
          err.code = response.status;
          err.metadata = response.trailers;
          callback(err, null);
        } else {
          callback(null, response.message);
        }
      }
    }
  });
  return {
    cancel: function () {
      callback = null;
      client.close();
    }
  };
};

DekartClient.prototype.createDataset = function createDataset(requestMessage, metadata, callback) {
  if (arguments.length === 2) {
    callback = arguments[1];
  }
  var client = grpc.unary(Dekart.CreateDataset, {
    request: requestMessage,
    host: this.serviceHost,
    metadata: metadata,
    transport: this.options.transport,
    debug: this.options.debug,
    onEnd: function (response) {
      if (callback) {
        if (response.status !== grpc.Code.OK) {
          var err = new Error(response.statusMessage);
          err.code = response.status;
          err.metadata = response.trailers;
          callback(err, null);
        } else {
          callback(null, response.message);
        }
      }
    }
  });
  return {
    cancel: function () {
      callback = null;
      client.close();
    }
  };
};

DekartClient.prototype.removeDataset = function removeDataset(requestMessage, metadata, callback) {
  if (arguments.length === 2) {
    callback = arguments[1];
  }
  var client = grpc.unary(Dekart.RemoveDataset, {
    request: requestMessage,
    host: this.serviceHost,
    metadata: metadata,
    transport: this.options.transport,
    debug: this.options.debug,
    onEnd: function (response) {
      if (callback) {
        if (response.status !== grpc.Code.OK) {
          var err = new Error(response.statusMessage);
          err.code = response.status;
          err.metadata = response.trailers;
          callback(err, null);
        } else {
          callback(null, response.message);
        }
      }
    }
  });
  return {
    cancel: function () {
      callback = null;
      client.close();
    }
  };
};

DekartClient.prototype.updateDatasetName = function updateDatasetName(requestMessage, metadata, callback) {
  if (arguments.length === 2) {
    callback = arguments[1];
  }
  var client = grpc.unary(Dekart.UpdateDatasetName, {
    request: requestMessage,
    host: this.serviceHost,
    metadata: metadata,
    transport: this.options.transport,
    debug: this.options.debug,
    onEnd: function (response) {
      if (callback) {
        if (response.status !== grpc.Code.OK) {
          var err = new Error(response.statusMessage);
          err.code = response.status;
          err.metadata = response.trailers;
          callback(err, null);
        } else {
          callback(null, response.message);
        }
      }
    }
  });
  return {
    cancel: function () {
      callback = null;
      client.close();
    }
  };
};

DekartClient.prototype.updateDatasetConnection = function updateDatasetConnection(requestMessage, metadata, callback) {
  if (arguments.length === 2) {
    callback = arguments[1];
  }
  var client = grpc.unary(Dekart.UpdateDatasetConnection, {
    request: requestMessage,
    host: this.serviceHost,
    metadata: metadata,
    transport: this.options.transport,
    debug: this.options.debug,
    onEnd: function (response) {
      if (callback) {
        if (response.status !== grpc.Code.OK) {
          var err = new Error(response.statusMessage);
          err.code = response.status;
          err.metadata = response.trailers;
          callback(err, null);
        } else {
          callback(null, response.message);
        }
      }
    }
  });
  return {
    cancel: function () {
      callback = null;
      client.close();
    }
  };
};

DekartClient.prototype.createFile = function createFile(requestMessage, metadata, callback) {
  if (arguments.length === 2) {
    callback = arguments[1];
  }
  var client = grpc.unary(Dekart.CreateFile, {
    request: requestMessage,
    host: this.serviceHost,
    metadata: metadata,
    transport: this.options.transport,
    debug: this.options.debug,
    onEnd: function (response) {
      if (callback) {
        if (response.status !== grpc.Code.OK) {
          var err = new Error(response.statusMessage);
          err.code = response.status;
          err.metadata = response.trailers;
          callback(err, null);
        } else {
          callback(null, response.message);
        }
      }
    }
  });
  return {
    cancel: function () {
      callback = null;
      client.close();
    }
  };
};

DekartClient.prototype.createQuery = function createQuery(requestMessage, metadata, callback) {
  if (arguments.length === 2) {
    callback = arguments[1];
  }
  var client = grpc.unary(Dekart.CreateQuery, {
    request: requestMessage,
    host: this.serviceHost,
    metadata: metadata,
    transport: this.options.transport,
    debug: this.options.debug,
    onEnd: function (response) {
      if (callback) {
        if (response.status !== grpc.Code.OK) {
          var err = new Error(response.statusMessage);
          err.code = response.status;
          err.metadata = response.trailers;
          callback(err, null);
        } else {
          callback(null, response.message);
        }
      }
    }
  });
  return {
    cancel: function () {
      callback = null;
      client.close();
    }
  };
};

DekartClient.prototype.runQuery = function runQuery(requestMessage, metadata, callback) {
  if (arguments.length === 2) {
    callback = arguments[1];
  }
  var client = grpc.unary(Dekart.RunQuery, {
    request: requestMessage,
    host: this.serviceHost,
    metadata: metadata,
    transport: this.options.transport,
    debug: this.options.debug,
    onEnd: function (response) {
      if (callback) {
        if (response.status !== grpc.Code.OK) {
          var err = new Error(response.statusMessage);
          err.code = response.status;
          err.metadata = response.trailers;
          callback(err, null);
        } else {
          callback(null, response.message);
        }
      }
    }
  });
  return {
    cancel: function () {
      callback = null;
      client.close();
    }
  };
};

DekartClient.prototype.cancelQuery = function cancelQuery(requestMessage, metadata, callback) {
  if (arguments.length === 2) {
    callback = arguments[1];
  }
  var client = grpc.unary(Dekart.CancelQuery, {
    request: requestMessage,
    host: this.serviceHost,
    metadata: metadata,
    transport: this.options.transport,
    debug: this.options.debug,
    onEnd: function (response) {
      if (callback) {
        if (response.status !== grpc.Code.OK) {
          var err = new Error(response.statusMessage);
          err.code = response.status;
          err.metadata = response.trailers;
          callback(err, null);
        } else {
          callback(null, response.message);
        }
      }
    }
  });
  return {
    cancel: function () {
      callback = null;
      client.close();
    }
  };
};

DekartClient.prototype.runAllQueries = function runAllQueries(requestMessage, metadata, callback) {
  if (arguments.length === 2) {
    callback = arguments[1];
  }
  var client = grpc.unary(Dekart.RunAllQueries, {
    request: requestMessage,
    host: this.serviceHost,
    metadata: metadata,
    transport: this.options.transport,
    debug: this.options.debug,
    onEnd: function (response) {
      if (callback) {
        if (response.status !== grpc.Code.OK) {
          var err = new Error(response.statusMessage);
          err.code = response.status;
          err.metadata = response.trailers;
          callback(err, null);
        } else {
          callback(null, response.message);
        }
      }
    }
  });
  return {
    cancel: function () {
      callback = null;
      client.close();
    }
  };
};

DekartClient.prototype.getEnv = function getEnv(requestMessage, metadata, callback) {
  if (arguments.length === 2) {
    callback = arguments[1];
  }
  var client = grpc.unary(Dekart.GetEnv, {
    request: requestMessage,
    host: this.serviceHost,
    metadata: metadata,
    transport: this.options.transport,
    debug: this.options.debug,
    onEnd: function (response) {
      if (callback) {
        if (response.status !== grpc.Code.OK) {
          var err = new Error(response.statusMessage);
          err.code = response.status;
          err.metadata = response.trailers;
          callback(err, null);
        } else {
          callback(null, response.message);
        }
      }
    }
  });
  return {
    cancel: function () {
      callback = null;
      client.close();
    }
  };
};

DekartClient.prototype.getReportStream = function getReportStream(requestMessage, metadata) {
  var listeners = {
    data: [],
    end: [],
    status: []
  };
  var client = grpc.invoke(Dekart.GetReportStream, {
    request: requestMessage,
    host: this.serviceHost,
    metadata: metadata,
    transport: this.options.transport,
    debug: this.options.debug,
    onMessage: function (responseMessage) {
      listeners.data.forEach(function (handler) {
        handler(responseMessage);
      });
    },
    onEnd: function (status, statusMessage, trailers) {
      listeners.status.forEach(function (handler) {
        handler({ code: status, details: statusMessage, metadata: trailers });
      });
      listeners.end.forEach(function (handler) {
        handler({ code: status, details: statusMessage, metadata: trailers });
      });
      listeners = null;
    }
  });
  return {
    on: function (type, handler) {
      listeners[type].push(handler);
      return this;
    },
    cancel: function () {
      listeners = null;
      client.close();
    }
  };
};

DekartClient.prototype.getReportListStream = function getReportListStream(requestMessage, metadata) {
  var listeners = {
    data: [],
    end: [],
    status: []
  };
  var client = grpc.invoke(Dekart.GetReportListStream, {
    request: requestMessage,
    host: this.serviceHost,
    metadata: metadata,
    transport: this.options.transport,
    debug: this.options.debug,
    onMessage: function (responseMessage) {
      listeners.data.forEach(function (handler) {
        handler(responseMessage);
      });
    },
    onEnd: function (status, statusMessage, trailers) {
      listeners.status.forEach(function (handler) {
        handler({ code: status, details: statusMessage, metadata: trailers });
      });
      listeners.end.forEach(function (handler) {
        handler({ code: status, details: statusMessage, metadata: trailers });
      });
      listeners = null;
    }
  });
  return {
    on: function (type, handler) {
      listeners[type].push(handler);
      return this;
    },
    cancel: function () {
      listeners = null;
      client.close();
    }
  };
};

DekartClient.prototype.getUserStream = function getUserStream(requestMessage, metadata) {
  var listeners = {
    data: [],
    end: [],
    status: []
  };
  var client = grpc.invoke(Dekart.GetUserStream, {
    request: requestMessage,
    host: this.serviceHost,
    metadata: metadata,
    transport: this.options.transport,
    debug: this.options.debug,
    onMessage: function (responseMessage) {
      listeners.data.forEach(function (handler) {
        handler(responseMessage);
      });
    },
    onEnd: function (status, statusMessage, trailers) {
      listeners.status.forEach(function (handler) {
        handler({ code: status, details: statusMessage, metadata: trailers });
      });
      listeners.end.forEach(function (handler) {
        handler({ code: status, details: statusMessage, metadata: trailers });
      });
      listeners = null;
    }
  });
  return {
    on: function (type, handler) {
      listeners[type].push(handler);
      return this;
    },
    cancel: function () {
      listeners = null;
      client.close();
    }
  };
};

DekartClient.prototype.getUsage = function getUsage(requestMessage, metadata, callback) {
  if (arguments.length === 2) {
    callback = arguments[1];
  }
  var client = grpc.unary(Dekart.GetUsage, {
    request: requestMessage,
    host: this.serviceHost,
    metadata: metadata,
    transport: this.options.transport,
    debug: this.options.debug,
    onEnd: function (response) {
      if (callback) {
        if (response.status !== grpc.Code.OK) {
          var err = new Error(response.statusMessage);
          err.code = response.status;
          err.metadata = response.trailers;
          callback(err, null);
        } else {
          callback(null, response.message);
        }
      }
    }
  });
  return {
    cancel: function () {
      callback = null;
      client.close();
    }
  };
};

DekartClient.prototype.createConnection = function createConnection(requestMessage, metadata, callback) {
  if (arguments.length === 2) {
    callback = arguments[1];
  }
  var client = grpc.unary(Dekart.CreateConnection, {
    request: requestMessage,
    host: this.serviceHost,
    metadata: metadata,
    transport: this.options.transport,
    debug: this.options.debug,
    onEnd: function (response) {
      if (callback) {
        if (response.status !== grpc.Code.OK) {
          var err = new Error(response.statusMessage);
          err.code = response.status;
          err.metadata = response.trailers;
          callback(err, null);
        } else {
          callback(null, response.message);
        }
      }
    }
  });
  return {
    cancel: function () {
      callback = null;
      client.close();
    }
  };
};

DekartClient.prototype.updateConnection = function updateConnection(requestMessage, metadata, callback) {
  if (arguments.length === 2) {
    callback = arguments[1];
  }
  var client = grpc.unary(Dekart.UpdateConnection, {
    request: requestMessage,
    host: this.serviceHost,
    metadata: metadata,
    transport: this.options.transport,
    debug: this.options.debug,
    onEnd: function (response) {
      if (callback) {
        if (response.status !== grpc.Code.OK) {
          var err = new Error(response.statusMessage);
          err.code = response.status;
          err.metadata = response.trailers;
          callback(err, null);
        } else {
          callback(null, response.message);
        }
      }
    }
  });
  return {
    cancel: function () {
      callback = null;
      client.close();
    }
  };
};

DekartClient.prototype.archiveConnection = function archiveConnection(requestMessage, metadata, callback) {
  if (arguments.length === 2) {
    callback = arguments[1];
  }
  var client = grpc.unary(Dekart.ArchiveConnection, {
    request: requestMessage,
    host: this.serviceHost,
    metadata: metadata,
    transport: this.options.transport,
    debug: this.options.debug,
    onEnd: function (response) {
      if (callback) {
        if (response.status !== grpc.Code.OK) {
          var err = new Error(response.statusMessage);
          err.code = response.status;
          err.metadata = response.trailers;
          callback(err, null);
        } else {
          callback(null, response.message);
        }
      }
    }
  });
  return {
    cancel: function () {
      callback = null;
      client.close();
    }
  };
};

DekartClient.prototype.getConnectionList = function getConnectionList(requestMessage, metadata, callback) {
  if (arguments.length === 2) {
    callback = arguments[1];
  }
  var client = grpc.unary(Dekart.GetConnectionList, {
    request: requestMessage,
    host: this.serviceHost,
    metadata: metadata,
    transport: this.options.transport,
    debug: this.options.debug,
    onEnd: function (response) {
      if (callback) {
        if (response.status !== grpc.Code.OK) {
          var err = new Error(response.statusMessage);
          err.code = response.status;
          err.metadata = response.trailers;
          callback(err, null);
        } else {
          callback(null, response.message);
        }
      }
    }
  });
  return {
    cancel: function () {
      callback = null;
      client.close();
    }
  };
};

DekartClient.prototype.testConnection = function testConnection(requestMessage, metadata, callback) {
  if (arguments.length === 2) {
    callback = arguments[1];
  }
  var client = grpc.unary(Dekart.TestConnection, {
    request: requestMessage,
    host: this.serviceHost,
    metadata: metadata,
    transport: this.options.transport,
    debug: this.options.debug,
    onEnd: function (response) {
      if (callback) {
        if (response.status !== grpc.Code.OK) {
          var err = new Error(response.statusMessage);
          err.code = response.status;
          err.metadata = response.trailers;
          callback(err, null);
        } else {
          callback(null, response.message);
        }
      }
    }
  });
  return {
    cancel: function () {
      callback = null;
      client.close();
    }
  };
};

<<<<<<< HEAD
DekartClient.prototype.createSubscription = function createSubscription(requestMessage, metadata, callback) {
  if (arguments.length === 2) {
    callback = arguments[1];
  }
  var client = grpc.unary(Dekart.CreateSubscription, {
    request: requestMessage,
    host: this.serviceHost,
    metadata: metadata,
    transport: this.options.transport,
    debug: this.options.debug,
    onEnd: function (response) {
      if (callback) {
        if (response.status !== grpc.Code.OK) {
          var err = new Error(response.statusMessage);
          err.code = response.status;
          err.metadata = response.trailers;
          callback(err, null);
        } else {
          callback(null, response.message);
        }
      }
    }
  });
  return {
    cancel: function () {
      callback = null;
      client.close();
    }
  };
};

DekartClient.prototype.getSubscription = function getSubscription(requestMessage, metadata, callback) {
  if (arguments.length === 2) {
    callback = arguments[1];
  }
  var client = grpc.unary(Dekart.GetSubscription, {
    request: requestMessage,
    host: this.serviceHost,
    metadata: metadata,
    transport: this.options.transport,
    debug: this.options.debug,
    onEnd: function (response) {
      if (callback) {
        if (response.status !== grpc.Code.OK) {
          var err = new Error(response.statusMessage);
          err.code = response.status;
          err.metadata = response.trailers;
          callback(err, null);
        } else {
          callback(null, response.message);
        }
      }
    }
  });
  return {
    cancel: function () {
      callback = null;
      client.close();
    }
  };
};

DekartClient.prototype.cancelSubscription = function cancelSubscription(requestMessage, metadata, callback) {
  if (arguments.length === 2) {
    callback = arguments[1];
  }
  var client = grpc.unary(Dekart.CancelSubscription, {
=======
DekartClient.prototype.setDefaultConnection = function setDefaultConnection(requestMessage, metadata, callback) {
  if (arguments.length === 2) {
    callback = arguments[1];
  }
  var client = grpc.unary(Dekart.SetDefaultConnection, {
>>>>>>> 758e2d29
    request: requestMessage,
    host: this.serviceHost,
    metadata: metadata,
    transport: this.options.transport,
    debug: this.options.debug,
    onEnd: function (response) {
      if (callback) {
        if (response.status !== grpc.Code.OK) {
          var err = new Error(response.statusMessage);
          err.code = response.status;
          err.metadata = response.trailers;
          callback(err, null);
        } else {
          callback(null, response.message);
        }
      }
    }
  });
  return {
    cancel: function () {
      callback = null;
      client.close();
    }
  };
};

exports.DekartClient = DekartClient;
<|MERGE_RESOLUTION|>--- conflicted
+++ resolved
@@ -226,7 +226,15 @@
   responseType: proto_dekart_pb.TestConnectionResponse
 };
 
-<<<<<<< HEAD
+Dekart.SetDefaultConnection = {
+  methodName: "SetDefaultConnection",
+  service: Dekart,
+  requestStream: false,
+  responseStream: false,
+  requestType: proto_dekart_pb.SetDefaultConnectionRequest,
+  responseType: proto_dekart_pb.SetDefaultConnectionResponse
+};
+
 Dekart.CreateSubscription = {
   methodName: "CreateSubscription",
   service: Dekart,
@@ -252,15 +260,6 @@
   responseStream: false,
   requestType: proto_dekart_pb.CancelSubscriptionRequest,
   responseType: proto_dekart_pb.CancelSubscriptionResponse
-=======
-Dekart.SetDefaultConnection = {
-  methodName: "SetDefaultConnection",
-  service: Dekart,
-  requestStream: false,
-  responseStream: false,
-  requestType: proto_dekart_pb.SetDefaultConnectionRequest,
-  responseType: proto_dekart_pb.SetDefaultConnectionResponse
->>>>>>> 758e2d29
 };
 
 exports.Dekart = Dekart;
@@ -1038,7 +1037,37 @@
   };
 };
 
-<<<<<<< HEAD
+DekartClient.prototype.setDefaultConnection = function setDefaultConnection(requestMessage, metadata, callback) {
+  if (arguments.length === 2) {
+    callback = arguments[1];
+  }
+  var client = grpc.unary(Dekart.SetDefaultConnection, {
+    request: requestMessage,
+    host: this.serviceHost,
+    metadata: metadata,
+    transport: this.options.transport,
+    debug: this.options.debug,
+    onEnd: function (response) {
+      if (callback) {
+        if (response.status !== grpc.Code.OK) {
+          var err = new Error(response.statusMessage);
+          err.code = response.status;
+          err.metadata = response.trailers;
+          callback(err, null);
+        } else {
+          callback(null, response.message);
+        }
+      }
+    }
+  });
+  return {
+    cancel: function () {
+      callback = null;
+      client.close();
+    }
+  };
+};
+
 DekartClient.prototype.createSubscription = function createSubscription(requestMessage, metadata, callback) {
   if (arguments.length === 2) {
     callback = arguments[1];
@@ -1106,13 +1135,6 @@
     callback = arguments[1];
   }
   var client = grpc.unary(Dekart.CancelSubscription, {
-=======
-DekartClient.prototype.setDefaultConnection = function setDefaultConnection(requestMessage, metadata, callback) {
-  if (arguments.length === 2) {
-    callback = arguments[1];
-  }
-  var client = grpc.unary(Dekart.SetDefaultConnection, {
->>>>>>> 758e2d29
     request: requestMessage,
     host: this.serviceHost,
     metadata: metadata,
