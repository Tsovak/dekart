--- conflicted
+++ resolved
@@ -23,27 +23,6 @@
 func (s Server) getDatasets(ctx context.Context, reportID string) ([]*proto.Dataset, error) {
 	datasets := make([]*proto.Dataset, 0)
 
-<<<<<<< HEAD
-	if !IsSqlite() {
-		// add legacy queries
-		queries, err := s.getQueriesLegacy(ctx, reportID)
-		if err != nil {
-			return nil, err
-		}
-		for _, query := range queries {
-			datasets = append(datasets, &proto.Dataset{
-				Id:        query.Id,
-				ReportId:  reportID,
-				QueryId:   query.Id,
-				CreatedAt: query.CreatedAt,
-				UpdatedAt: query.UpdatedAt,
-				Name:      "",
-			})
-		}
-	}
-
-=======
->>>>>>> d0ba0850
 	// normal datasets
 	datasetRows, err := s.db.QueryContext(ctx,
 		`select
