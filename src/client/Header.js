--- conflicted
+++ resolved
@@ -40,17 +40,13 @@
               disabled: true
             },
             {
-<<<<<<< HEAD
               label: 'Manage subscription',
               onClick: () => {
                 window.location.href = '/subscription'
               }
             },
             {
-              label: 'Swicth account',
-=======
               label: 'Switch account',
->>>>>>> 758e2d29
               onClick: () => {
                 const state = new AuthState()
                 state.setUiUrl(window.location.href)
