import { useEffect, useRef, useState } from 'react'
import { Header } from './Header'
import styles from './HomePage.module.css'
import Button from 'antd/es/button'
import Radio from 'antd/es/radio'
import Result from 'antd/es/result'
import Table from 'antd/es/table'
import { useDispatch, useSelector } from 'react-redux'
<<<<<<< HEAD
import { PlusOutlined, FileSearchOutlined, UsergroupAddOutlined, ApiTwoTone, LockOutlined, TeamOutlined } from '@ant-design/icons'
=======
import { PlusOutlined, FileSearchOutlined, UsergroupAddOutlined, ApiTwoTone, LockOutlined, TeamOutlined, GlobalOutlined } from '@ant-design/icons'
>>>>>>> 533cfa74
import DataDocumentationLink from './DataDocumentationLink'
import Switch from 'antd/es/switch'
import { archiveReport, subscribeReports, unsubscribeReports, createReport } from './actions/report'
import { editConnection, newConnection, newConnectionScreen, setDefaultConnection } from './actions/connection'
import ConnectionModal from './ConnectionModal'
import Tooltip from 'antd/es/tooltip'
import { useHistory } from 'react-router-dom/cjs/react-router-dom'
<<<<<<< HEAD
import { Connection } from '../proto/dekart_pb'
import Onboarding from './Onboarding'
import { DatasourceIcon } from './Datasource'
import NewVersion from './NewVersion'
=======
import { Connection, PlanType } from '../proto/dekart_pb'
import Onboarding from './Onboarding'
import { DatasourceIcon } from './Datasource'
import { track } from './lib/tracking'
>>>>>>> 533cfa74

function Loading () {
  return null
}

function ArchiveReportButton ({ report }) {
  const dispatch = useDispatch()
  const [disabled, setDisabled] = useState(false)
  return (
    <Button
      className={styles.deleteButton}
      type='text'
      disabled={disabled}
      onClick={() => {
        dispatch(archiveReport(report.id, !report.archived))
        setDisabled(true)
      }}
    >{report.archived ? 'Restore' : 'Archive'}
    </Button>
  )
}

const columns = [
  {
    dataIndex: 'icon',
    render: (t, report) => {
<<<<<<< HEAD
=======
      if (report.isPlayground || report.isPublic) {
        return <GlobalOutlined title='This report accessible outside of workspace' />
      }
>>>>>>> 533cfa74
      if (report.discoverable) {
        return <TeamOutlined title='This report is discoverable by others users in the workspace' />
      }
      return <LockOutlined title='This is visible only to you' />
    },
    className: styles.iconColumn
  },
  {
    dataIndex: 'title',
    render: (t, report) => <a href={`/reports/${report.id}`}>{report.title}</a>,
    className: styles.titleColumn
  },
  {
    dataIndex: 'archivedTitle',
    render: (t, report) => report.title,
    className: styles.titleColumn
  },
  {
    dataIndex: 'author', // used for reports and connections
    render: (t, item) => (
      <div
        title={
          `Created by ${item.authorEmail} at ${new Date(item.createdAt * 1000).toLocaleString()}, last updated at ${new Date(item.updatedAt * 1000).toLocaleString()}`
        } className={styles.author}
      >{item.authorEmail}
      </div>),
    className: styles.authorColumn
  },
  {
    dataIndex: 'delete',
    render: (t, report) => <ArchiveReportButton report={report} />,
    className: styles.deleteColumn
  },
  {
    dataIndex: 'connectionName',
    render: (t, connection) => <OpenConnectionButton connection={connection} />,
    className: styles.titleColumn
  },
  {
    dataIndex: 'connectionIcon',
    render: (t, connection) => <DatasourceIcon type={connection.connectionType} />,
    className: styles.iconColumn
  },
  {
    dataIndex: 'setDefault',
    render: (t, connection) => <SetDefault connection={connection} />,
    className: styles.deleteColumn
  }
]

function SetDefault ({ connection }) {
  const dispatch = useDispatch()
  if (connection.isDefault) {
    return (
      <Tooltip title='Default connection is used for storing report metadata. Users required to have access to default bucket to view the report.'>Default</Tooltip>
    )
  }
  return (
    <Tooltip title='Default connection is used for storing report metadata. Users required to have access to default bucket to view the report.'>
      <Button
        type='text'
        className={styles.deleteButton}
        onClick={() => {
          dispatch(setDefaultConnection(connection.id))
        }}
      >Set default
      </Button>
    </Tooltip>
  )
}

function OpenConnectionButton ({ connection }) {
  const dispatch = useDispatch()
  return (
    <Button
      type='link'
      onClick={() => {
        dispatch(editConnection(connection.id, connection.connectionType))
      }}
    >{connection.connectionName}
    </Button>
  )
}

function filterColumns (filter) {
  return filter.map(f => columns.find(c => c.dataIndex === f))
}

function getColumns (reportFilter, archived, authEnabled) {
  if (reportFilter === 'my') {
    if (archived) {
      return filterColumns(['archivedTitle', 'delete'])
    }
    if (authEnabled) {
      return filterColumns(['icon', 'title', 'delete'])
    }
    return filterColumns(['title', 'delete'])
  } else if (reportFilter === 'connections') {
    return filterColumns(['connectionIcon', 'connectionName', 'author', 'setDefault'])
  } else {
    return filterColumns(['icon', 'title', 'author'])
  }
}

function FirstReportOnboarding () {
  const isPlayground = useSelector(state => state.user.isPlayground)
  const dispatch = useDispatch()
  const isViewer = useSelector(state => state.user.isViewer)
  return (
    <>
      <Result
        status='success'
        title='You are all set'
        subTitle='Everything is ready to create you first map.'
        extra={(
          <>
<<<<<<< HEAD
            <Button icon={<PlusOutlined />} id='dekart-create-report' type='primary' onClick={() => dispatch(createReport())}>Create report</Button>
=======
            <Button icon={<PlusOutlined />} disabled={isViewer} type='primary' id='dekart-create-report' onClick={() => dispatch(createReport())}>Create report</Button>
            {isPlayground
              ? (
                <div className={styles.stepBySetLink}><a target='_blank' href='https://dekart.xyz/docs/about/playground/#quick-start' rel='noreferrer'>Check step-by-step guide</a></div>
                )
              : null}
>>>>>>> 533cfa74
          </>
        )}
      />
      <DataDocumentationLink />
    </>
  )
}

// selects between Google Cloud and Snowflake
function ConnectionTypeSelector () {
  const connectionList = useSelector(state => state.connection.list)
<<<<<<< HEAD
  const { DATASOURCE } = useSelector(state => state.env.variables)
=======
>>>>>>> 533cfa74
  const showCancel = connectionList.length > 0 // show cancel button if there are connections
  const dispatch = useDispatch()
  useEffect(() => {
    track('ConnectionTypeSelector')
  }, [])
  return (
    <>
      <div className={styles.connectionTypeSelector}>
        <Button icon={<DatasourceIcon type={Connection.ConnectionType.CONNECTION_TYPE_BIGQUERY} />} size='large' onClick={() => {
          track('ConnectionTypeSelectorBigQuery')
          dispatch(newConnection(Connection.ConnectionType.CONNECTION_TYPE_BIGQUERY))
        }}>BigQuery</Button>
        <Button icon={<DatasourceIcon type={Connection.ConnectionType.CONNECTION_TYPE_SNOWFLAKE} />} size='large' onClick={() => {
          track('ConnectionTypeSelectorSnowflake')
          dispatch(newConnection(Connection.ConnectionType.CONNECTION_TYPE_SNOWFLAKE))
        }}>Snowflake</Button>
      </div>
      {showCancel
        ? (
          <div className={styles.connectionSelectorBack}>
            <Button type='ghost' onClick={() => dispatch(newConnectionScreen(false))}>Return back</Button>
          </div>
          )
        : (
          <div className={styles.notSure}>
          <p>or</p>
          <Button ghost type='primary' href='https://dekart.xyz/self-hosted/' target='_blank'>Get Started with Self-Hosting</Button>
        </div>
        )}
    </>
  )
}

function CreateConnection () {
  return (
    <>
      {
        DATASOURCE === 'USER'
          ? (
            <div className={styles.connectionTypeSelector}>
              <Button icon={<DatasourceIcon type={Connection.ConnectionType.CONNECTION_TYPE_BIGQUERY} />} size='large' onClick={() => dispatch(newConnection(Connection.ConnectionType.CONNECTION_TYPE_BIGQUERY))}>BigQuery</Button>
              <Button icon={<DatasourceIcon type={Connection.ConnectionType.CONNECTION_TYPE_SNOWFLAKE} />} size='large' onClick={() => dispatch(newConnection(Connection.ConnectionType.CONNECTION_TYPE_SNOWFLAKE))}>Snowflake</Button>
            </div>
            )
          : ( // by default only BQ
            <div className={styles.connectionTypeSelector}>
              <Button icon={<DatasourceIcon type={Connection.ConnectionType.CONNECTION_TYPE_BIGQUERY} />} size='large' onClick={() => dispatch(newConnection(Connection.ConnectionType.CONNECTION_TYPE_BIGQUERY))}>BigQuery</Button>
            </div>
            )
      }
      {showCancel
        ? (
          <div>
            <Button type='link' onClick={() => dispatch(newConnectionScreen(false))}>Return back</Button>
          </div>
          )
        : null}
    </>
  )
}

function CreateConnection () {
  return (
    <>
      <Result
        status='success'
        icon={<ApiTwoTone />}
        title='Ready to connect!'
        subTitle={<>Select your data source to start building your map.</>}
        extra={<ConnectionTypeSelector />}
      />
    </>
  )
}

function ReportsHeader (
  { reportFilter, archived, setArchived }
) {
  const connectionList = useSelector(state => state.connection.list)
  const reportsList = useSelector(state => state.reportsList)
  const userDefinedConnection = useSelector(state => state.connection.userDefined)
  const dispatch = useDispatch()
  const history = useHistory()
  const { isAdmin, isViewer } = useSelector(state => state.user)

  const userStream = useSelector(state => state.user.stream)
  if (!userStream) {
    return null
  }

  return (
    <div className={styles.reportsHeader}>
      {
        userStream.planType > PlanType.TYPE_UNSPECIFIED
          ? (
            <Radio.Group
              value={reportFilter} onChange={(e) => {
                switch (e.target.value) {
                  case 'my':
                    history.push('/')
                    break
                  case 'discoverable':
                    history.push('/shared')
                    break
                  case 'connections':
                    history.push('/connections')
                    break
                  default:
                  // do nothing
                }
              }}
            >
              <Radio.Button value='my'>My Reports</Radio.Button>
              <Radio.Button value='discoverable'>Shared Reports</Radio.Button>
              {
                connectionList && userDefinedConnection ? <Radio.Button value='connections'>Connections</Radio.Button> : null
              }
            </Radio.Group>

            )
          : (
            <div className={styles.reportsHeaderTitle}>{reportFilter === 'connections' ? 'Connection' : 'Reports'}</div>
            )
      }
      <div className={styles.rightCornerAction}>
        {
          reportFilter === 'connections'
<<<<<<< HEAD
            ? <Button onClick={() => { dispatch(newConnectionScreen(true)) }}>New Connection</Button>
=======
            ? <Button disabled={!isAdmin} onClick={() => { dispatch(newConnectionScreen(true)) }}>New Connection</Button>
>>>>>>> 533cfa74
            : (
              <>
                {
                  reportFilter === 'my'
                    ? (
                      <div className={styles.archivedSwitch}>
                        <div className={styles.archivedSwitchLabel}>Archived</div>
                        <Switch checked={archived} disabled={reportsList.archived.length === 0} onChange={(checked) => setArchived(checked)} />
                      </div>
                      )
                    : null
                }
<<<<<<< HEAD
                <Button id='dekart-create-report' onClick={() => dispatch(createReport())}>New Report</Button>
=======
                <Button id='dekart-create-report' disabled={isViewer} onClick={() => dispatch(createReport())}>New Report</Button>
>>>>>>> 533cfa74
              </>
              )
        }
      </div>
    </div>

  )
}

function Reports ({ createReportButton, reportFilter }) {
  const [archived, setArchived] = useState(false)
  const reportsList = useSelector(state => state.reportsList)
  const { loaded: envLoaded, authEnabled } = useSelector(state => state.env)
  const connectionList = useSelector(state => state.connection.list)
  const userDefinedConnection = useSelector(state => state.connection.userDefined)
  const newConnectionScreen = useSelector(state => state.connection.screen)
<<<<<<< HEAD
=======
  const isAdmin = useSelector(state => state.user.isAdmin)
>>>>>>> 533cfa74
  useEffect(() => {
    if (reportsList.archived.length === 0) {
      setArchived(false)
    }
  }, [reportsList, setArchived])
  if (!envLoaded) {
    return null
  }
<<<<<<< HEAD
  if ((userDefinedConnection && connectionList.length === 0) || newConnectionScreen) {
=======
  if ((userDefinedConnection && connectionList.length === 0 && isAdmin) || newConnectionScreen) {
>>>>>>> 533cfa74
    return (
      <div className={styles.reports}>
        <CreateConnection />
      </div>
    )
  }
  if (reportsList.my.length === 0 && reportsList.discoverable.length === 0 && reportsList.archived.length === 0) {
    return (
      <div className={styles.reports}><FirstReportOnboarding createReportButton={createReportButton} /></div>
    )
  } else {
    let dataSource = []
    if (reportFilter === 'my') {
      dataSource = archived ? reportsList.archived : reportsList.my
    } else if (reportFilter === 'connections') {
      dataSource = connectionList
    } else {
      dataSource = reportsList.discoverable
    }
    return (
      <div className={styles.reports}>
        <ReportsHeader
          reportFilter={reportFilter}
          archived={archived}
          setArchived={setArchived}
        />
        {dataSource.length
          ? (
            <Table
              dataSource={dataSource}
              columns={getColumns(reportFilter, archived, authEnabled)}
              showHeader={false}
              rowClassName={styles.reportsRow}
              pagination={false}
              rowKey='id'
            />
            )
          : reportFilter === 'discoverable'
            ? (<OnboardingDiscoverableReports />)
            : (<OnboardingMyReports />)}
      </div>
    )
  }
}

function OnboardingMyReports () {
  return (
    <Onboarding
      icon={<FileSearchOutlined />} title='View, manage, and organize the reports that you have created ' steps={
        <ol>
          <li>Click on the "New Report" button in the top right corner</li>
          <li>Save the report and give it a relevant name.</li>
          <li>Your report will appear here.</li>
        </ol>
      }
    />
  )
}

function OnboardingDiscoverableReports () {
  return (
    <Onboarding
      icon={<UsergroupAddOutlined />}
      title='Shared reports helps your others to discover and reuse your reports'
      steps={
        <ol>
          <li>Open the report that you want to share and click on the "Share" button on the top right corner of the page</li>
          <li>In a pop-up window select the option to make the report discoverable.</li>
          <li>Shared reports will appear in this tab for all users.</li>
        </ol>
      }
    />
  )
}

export default function HomePage ({ reportFilter }) {
  const reportsList = useSelector(state => state.reportsList)
  const isPlayground = useSelector(state => state.user.isPlayground)
  const connectionsLoaded = useSelector(state => state.connection.listLoaded)
  const dispatch = useDispatch()
  const body = useRef()
  useEffect(() => {
    dispatch(subscribeReports())
    return () => dispatch(unsubscribeReports())
  }, [dispatch])
  return (
    <div className={styles.homePage}>
      <Header />
      <div className={styles.body}>
        {
          reportsList.loaded && (connectionsLoaded || isPlayground)
            ? (
              <>
                <ConnectionModal />
                <Reports
                  reportsList={reportsList}
                  body={body}
                  reportFilter={reportFilter}
                />
              </>
              )
            : <Loading />
        }
      </div>
    </div>
  )
}<|MERGE_RESOLUTION|>--- conflicted
+++ resolved
@@ -6,11 +6,7 @@
 import Result from 'antd/es/result'
 import Table from 'antd/es/table'
 import { useDispatch, useSelector } from 'react-redux'
-<<<<<<< HEAD
-import { PlusOutlined, FileSearchOutlined, UsergroupAddOutlined, ApiTwoTone, LockOutlined, TeamOutlined } from '@ant-design/icons'
-=======
 import { PlusOutlined, FileSearchOutlined, UsergroupAddOutlined, ApiTwoTone, LockOutlined, TeamOutlined, GlobalOutlined } from '@ant-design/icons'
->>>>>>> 533cfa74
 import DataDocumentationLink from './DataDocumentationLink'
 import Switch from 'antd/es/switch'
 import { archiveReport, subscribeReports, unsubscribeReports, createReport } from './actions/report'
@@ -18,17 +14,10 @@
 import ConnectionModal from './ConnectionModal'
 import Tooltip from 'antd/es/tooltip'
 import { useHistory } from 'react-router-dom/cjs/react-router-dom'
-<<<<<<< HEAD
-import { Connection } from '../proto/dekart_pb'
 import Onboarding from './Onboarding'
 import { DatasourceIcon } from './Datasource'
-import NewVersion from './NewVersion'
-=======
 import { Connection, PlanType } from '../proto/dekart_pb'
-import Onboarding from './Onboarding'
-import { DatasourceIcon } from './Datasource'
 import { track } from './lib/tracking'
->>>>>>> 533cfa74
 
 function Loading () {
   return null
@@ -55,12 +44,9 @@
   {
     dataIndex: 'icon',
     render: (t, report) => {
-<<<<<<< HEAD
-=======
       if (report.isPlayground || report.isPublic) {
         return <GlobalOutlined title='This report accessible outside of workspace' />
       }
->>>>>>> 533cfa74
       if (report.discoverable) {
         return <TeamOutlined title='This report is discoverable by others users in the workspace' />
       }
@@ -177,16 +163,12 @@
         subTitle='Everything is ready to create you first map.'
         extra={(
           <>
-<<<<<<< HEAD
-            <Button icon={<PlusOutlined />} id='dekart-create-report' type='primary' onClick={() => dispatch(createReport())}>Create report</Button>
-=======
             <Button icon={<PlusOutlined />} disabled={isViewer} type='primary' id='dekart-create-report' onClick={() => dispatch(createReport())}>Create report</Button>
             {isPlayground
               ? (
                 <div className={styles.stepBySetLink}><a target='_blank' href='https://dekart.xyz/docs/about/playground/#quick-start' rel='noreferrer'>Check step-by-step guide</a></div>
                 )
               : null}
->>>>>>> 533cfa74
           </>
         )}
       />
@@ -198,10 +180,6 @@
 // selects between Google Cloud and Snowflake
 function ConnectionTypeSelector () {
   const connectionList = useSelector(state => state.connection.list)
-<<<<<<< HEAD
-  const { DATASOURCE } = useSelector(state => state.env.variables)
-=======
->>>>>>> 533cfa74
   const showCancel = connectionList.length > 0 // show cancel button if there are connections
   const dispatch = useDispatch()
   useEffect(() => {
@@ -210,14 +188,20 @@
   return (
     <>
       <div className={styles.connectionTypeSelector}>
-        <Button icon={<DatasourceIcon type={Connection.ConnectionType.CONNECTION_TYPE_BIGQUERY} />} size='large' onClick={() => {
-          track('ConnectionTypeSelectorBigQuery')
-          dispatch(newConnection(Connection.ConnectionType.CONNECTION_TYPE_BIGQUERY))
-        }}>BigQuery</Button>
-        <Button icon={<DatasourceIcon type={Connection.ConnectionType.CONNECTION_TYPE_SNOWFLAKE} />} size='large' onClick={() => {
-          track('ConnectionTypeSelectorSnowflake')
-          dispatch(newConnection(Connection.ConnectionType.CONNECTION_TYPE_SNOWFLAKE))
-        }}>Snowflake</Button>
+        <Button
+          icon={<DatasourceIcon type={Connection.ConnectionType.CONNECTION_TYPE_BIGQUERY} />} size='large' onClick={() => {
+            track('ConnectionTypeSelectorBigQuery')
+            dispatch(newConnection(Connection.ConnectionType.CONNECTION_TYPE_BIGQUERY))
+          }}
+        >BigQuery
+        </Button>
+        <Button
+          icon={<DatasourceIcon type={Connection.ConnectionType.CONNECTION_TYPE_SNOWFLAKE} />} size='large' onClick={() => {
+            track('ConnectionTypeSelectorSnowflake')
+            dispatch(newConnection(Connection.ConnectionType.CONNECTION_TYPE_SNOWFLAKE))
+          }}
+        >Snowflake
+        </Button>
       </div>
       {showCancel
         ? (
@@ -227,38 +211,10 @@
           )
         : (
           <div className={styles.notSure}>
-          <p>or</p>
-          <Button ghost type='primary' href='https://dekart.xyz/self-hosted/' target='_blank'>Get Started with Self-Hosting</Button>
-        </div>
-        )}
-    </>
-  )
-}
-
-function CreateConnection () {
-  return (
-    <>
-      {
-        DATASOURCE === 'USER'
-          ? (
-            <div className={styles.connectionTypeSelector}>
-              <Button icon={<DatasourceIcon type={Connection.ConnectionType.CONNECTION_TYPE_BIGQUERY} />} size='large' onClick={() => dispatch(newConnection(Connection.ConnectionType.CONNECTION_TYPE_BIGQUERY))}>BigQuery</Button>
-              <Button icon={<DatasourceIcon type={Connection.ConnectionType.CONNECTION_TYPE_SNOWFLAKE} />} size='large' onClick={() => dispatch(newConnection(Connection.ConnectionType.CONNECTION_TYPE_SNOWFLAKE))}>Snowflake</Button>
-            </div>
-            )
-          : ( // by default only BQ
-            <div className={styles.connectionTypeSelector}>
-              <Button icon={<DatasourceIcon type={Connection.ConnectionType.CONNECTION_TYPE_BIGQUERY} />} size='large' onClick={() => dispatch(newConnection(Connection.ConnectionType.CONNECTION_TYPE_BIGQUERY))}>BigQuery</Button>
-            </div>
-            )
-      }
-      {showCancel
-        ? (
-          <div>
-            <Button type='link' onClick={() => dispatch(newConnectionScreen(false))}>Return back</Button>
+            <p>or</p>
+            <Button ghost type='primary' href='https://dekart.xyz/self-hosted/' target='_blank'>Get Started with Self-Hosting</Button>
           </div>
-          )
-        : null}
+          )}
     </>
   )
 }
@@ -329,11 +285,7 @@
       <div className={styles.rightCornerAction}>
         {
           reportFilter === 'connections'
-<<<<<<< HEAD
-            ? <Button onClick={() => { dispatch(newConnectionScreen(true)) }}>New Connection</Button>
-=======
             ? <Button disabled={!isAdmin} onClick={() => { dispatch(newConnectionScreen(true)) }}>New Connection</Button>
->>>>>>> 533cfa74
             : (
               <>
                 {
@@ -346,11 +298,7 @@
                       )
                     : null
                 }
-<<<<<<< HEAD
-                <Button id='dekart-create-report' onClick={() => dispatch(createReport())}>New Report</Button>
-=======
                 <Button id='dekart-create-report' disabled={isViewer} onClick={() => dispatch(createReport())}>New Report</Button>
->>>>>>> 533cfa74
               </>
               )
         }
@@ -367,10 +315,7 @@
   const connectionList = useSelector(state => state.connection.list)
   const userDefinedConnection = useSelector(state => state.connection.userDefined)
   const newConnectionScreen = useSelector(state => state.connection.screen)
-<<<<<<< HEAD
-=======
   const isAdmin = useSelector(state => state.user.isAdmin)
->>>>>>> 533cfa74
   useEffect(() => {
     if (reportsList.archived.length === 0) {
       setArchived(false)
@@ -379,11 +324,7 @@
   if (!envLoaded) {
     return null
   }
-<<<<<<< HEAD
-  if ((userDefinedConnection && connectionList.length === 0) || newConnectionScreen) {
-=======
   if ((userDefinedConnection && connectionList.length === 0 && isAdmin) || newConnectionScreen) {
->>>>>>> 533cfa74
     return (
       <div className={styles.reports}>
         <CreateConnection />
