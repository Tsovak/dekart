package dekart

import (
	"context"
	"database/sql"
	"dekart/src/proto"
	"dekart/src/server/job"
	"dekart/src/server/user"
	"strings"
	"time"

	"github.com/lib/pq"
	"github.com/rs/zerolog/log"
	"google.golang.org/grpc/codes"
	"google.golang.org/grpc/status"
)

func (s Server) updateJobStatus(job job.Job, jobStatus chan int32, paramHash string) {
	for {
		select {
		case status := <-jobStatus:
			log.Debug().Str("query_id", job.GetQueryID()).Int32("status", status).Msg("Job status changed")
			ctx, cancel := context.WithTimeout(context.Background(), 10*time.Second)
			var err error
			if status == int32(proto.QueryJob_JOB_STATUS_PENDING) {
				//insert into query_jobs
				_, err = s.db.ExecContext(
					ctx,
<<<<<<< HEAD
					`update queries set
						job_status = $1,
						job_error = $2,
						job_result_id = $3,
						dw_job_id = $4,
						job_started = CURRENT_TIMESTAMP,
						total_rows = 0,
						bytes_processed = 0,
						result_size = 0,
						updated_at = CURRENT_TIMESTAMP
					where id = $5`,
					status,
					job.Err(),
					job.GetResultID(),
					job.GetDWJobID(),
					job.GetQueryID(),
=======
					`insert into query_jobs (
						query_id,
						id,
						job_status,
						query_params_hash,
						dw_job_id,
						job_result_id,
						job_error
					)
					values ($1, $2, $3, $4, $5, $6, $7)`,
					job.GetQueryID(),
					job.GetID(),
					status,
					paramHash,
					job.GetDWJobID(),
					job.GetResultID(),
					job.Err(),
>>>>>>> d0ba0850
				)
			} else {
				_, err = s.db.ExecContext(
					ctx,
					`update query_jobs set
						job_status = $1,
						job_error = $2,
						job_result_id = $3,
						total_rows = $4,
						bytes_processed = $5,
						result_size = $6,
						dw_job_id = $7,
<<<<<<< HEAD
						updated_at = CURRENT_TIMESTAMP
=======
						updated_at=now()
>>>>>>> d0ba0850
					where id = $8`,
					status,
					job.Err(),
					job.GetResultID(),
					job.GetTotalRows(),
					job.GetProcessedBytes(),
					job.GetResultSize(),
					job.GetDWJobID(),
<<<<<<< HEAD
					job.GetQueryID(),
=======
					job.GetID(),
>>>>>>> d0ba0850
				)
			}
			cancel()
			if err != nil {
				log.Fatal().Err(err).Msg("updateJobStatus failed")
			}
			s.reportStreams.Ping(job.GetReportID())
		case <-job.GetCtx().Done():
			return
		}
	}
}

func (s Server) getQueryJob(ctx context.Context, jobID string) (*proto.QueryJob, error) {
	rows, err := s.db.QueryContext(ctx,
		`select
			id,
			query_id,
			job_status,
			job_result_id,
			job_error,
			total_rows,
			bytes_processed,
			result_size,
			query_params_hash,
			dw_job_id,
			updated_at,
			created_at
		from query_jobs
		where id = $1
		order by created_at desc
		limit 1`,
		jobID,
	)
	if err != nil {
		return nil, err
	}
	defer rows.Close()
	jobs, err := rowsToQueryJobs(rows)
	if err != nil {
		return nil, err
	}
	if len(jobs) == 0 {
		return nil, nil
	}
	return jobs[0], nil
}

func (s Server) getReportIDFromJobID(ctx context.Context, jobID string) (string, error) {
	var reportID string
	err := s.db.QueryRowContext(ctx,
		`select
			datasets.report_id
		from query_jobs
		left join queries on query_jobs.query_id = queries.id
		left join datasets on queries.id = datasets.query_id
		where query_jobs.id = $1
		limit 1`,
		jobID,
	).Scan(&reportID)
	if err != nil {
		log.Err(err).Msg("getReportIDFromJobID failed")
		return "", err
	}
	return reportID, nil
}

func (s Server) CancelJob(ctx context.Context, req *proto.CancelJobRequest) (*proto.CancelJobResponse, error) {
	claims := user.GetClaims(ctx)
	if claims == nil {
		return nil, Unauthenticated
	}
	if checkWorkspace(ctx).UserRole == proto.UserRole_ROLE_VIEWER {
		return nil, status.Error(codes.PermissionDenied, "Only editors can cancel queries")
	}
	job, err := s.getQueryJob(ctx, req.JobId)
	if err != nil {
		log.Err(err).Msg("getQueryJob failed")
		return nil, status.Error(codes.Internal, err.Error())
	}
	if job == nil {
		log.Warn().Str("JobId", req.JobId).Msg("Job not found")
		return nil, status.Error(codes.NotFound, "Job not found")
	}
	reportID, err := s.getReportIDFromJobID(ctx, req.JobId)
	if err != nil {
		log.Err(err).Msg("getReportIDFromJobID failed")
		return nil, status.Error(codes.Internal, err.Error())
	}
	if reportID == "" {
		log.Warn().Str("JobId", req.JobId).Msg("No report found for job")
		return nil, status.Error(codes.NotFound, "No report found for job")
	}
	report, err := s.getReport(ctx, reportID)
	if err != nil {
		log.Err(err).Msg("getReport failed")
		return nil, status.Error(codes.Internal, err.Error())
	}
	if report == nil {
		log.Warn().Str("reportID", reportID).Msg("Report not found")
		return nil, status.Error(codes.NotFound, "Report not found")
	}
	if report.AllowEdit || report.CanWrite {
		if ok := s.jobs.Cancel(req.JobId); !ok {
			log.Debug().Msg("Job was not canceled in memory store, trying to cancel in database")
			_, err = s.db.ExecContext(
				ctx,
				`update query_jobs set
					job_status = $1, updated_at=now()
				where id  = $2`,
				int32(proto.QueryJob_JOB_STATUS_UNSPECIFIED),
				req.JobId,
			)
			if err != nil {
				log.Err(err).Msg("update query_jobs failed")
				return nil, status.Error(codes.Internal, err.Error())
			}
			s.reportStreams.Ping(reportID)
		} else {
			log.Debug().Msg("Job canceled in memory store")
		}
	}
	return &proto.CancelJobResponse{}, nil
}

func (s Server) getDatasetsQueryJobs(ctx context.Context, datasets []*proto.Dataset) ([]*proto.QueryJob, error) {
	queryIds := make([]string, 0)
	for _, dataset := range datasets {
		if dataset.QueryId != "" {
			queryIds = append(queryIds, dataset.QueryId)
		}
	}
	if len(queryIds) > 0 {
		queryIdsStr := strings.Join(queryIds, ",")
		queryRows, err := s.db.QueryContext(ctx,
			`select distinct on (query_params_hash, query_id)
				id,
				query_id,
				job_status,
				job_result_id,
				job_error,
				total_rows,
				bytes_processed,
				result_size,
				query_params_hash,
				dw_job_id,
				updated_at,
				created_at
			from query_jobs where query_id = ANY($1) order by query_params_hash, query_id, created_at desc`,
			pq.Array(queryIds),
		)
		if err != nil {
			log.Fatal().Err(err).Interface("queryIds", queryIds).Msgf("select from query_jobs failed, ids: %s", queryIdsStr)
		}
		defer queryRows.Close()
		return rowsToQueryJobs(queryRows)

	}
	return make([]*proto.QueryJob, 0), nil
}

func rowsToQueryJobs(queryRows *sql.Rows) ([]*proto.QueryJob, error) {
	queryJobs := make([]*proto.QueryJob, 0)
	for queryRows.Next() {
		queryJob := proto.QueryJob{}
		var dwJobId sql.NullString
		var jobResultId sql.NullString
		var createdAt time.Time
		var updatedAt time.Time
		err := queryRows.Scan(
			&queryJob.Id,
			&queryJob.QueryId,
			&queryJob.JobStatus,
			&jobResultId,
			&queryJob.JobError,
			&queryJob.TotalRows,
			&queryJob.BytesProcessed,
			&queryJob.ResultSize,
			&queryJob.QueryParamsHash,
			&dwJobId,
			&updatedAt,
			&createdAt,
		)
		if err != nil {
			log.Fatal().Err(err).Msg("scan failed in rowsToQueryJobs")
		}
		queryJob.CreatedAt = createdAt.Unix()
		queryJob.UpdatedAt = updatedAt.Unix()
		queryJob.DwJobId = dwJobId.String
		queryJob.JobResultId = jobResultId.String
		queryJobs = append(queryJobs, &queryJob)
	}
	return queryJobs, nil
}<|MERGE_RESOLUTION|>--- conflicted
+++ resolved
@@ -26,24 +26,6 @@
 				//insert into query_jobs
 				_, err = s.db.ExecContext(
 					ctx,
-<<<<<<< HEAD
-					`update queries set
-						job_status = $1,
-						job_error = $2,
-						job_result_id = $3,
-						dw_job_id = $4,
-						job_started = CURRENT_TIMESTAMP,
-						total_rows = 0,
-						bytes_processed = 0,
-						result_size = 0,
-						updated_at = CURRENT_TIMESTAMP
-					where id = $5`,
-					status,
-					job.Err(),
-					job.GetResultID(),
-					job.GetDWJobID(),
-					job.GetQueryID(),
-=======
 					`insert into query_jobs (
 						query_id,
 						id,
@@ -61,7 +43,6 @@
 					job.GetDWJobID(),
 					job.GetResultID(),
 					job.Err(),
->>>>>>> d0ba0850
 				)
 			} else {
 				_, err = s.db.ExecContext(
@@ -74,11 +55,7 @@
 						bytes_processed = $5,
 						result_size = $6,
 						dw_job_id = $7,
-<<<<<<< HEAD
-						updated_at = CURRENT_TIMESTAMP
-=======
 						updated_at=now()
->>>>>>> d0ba0850
 					where id = $8`,
 					status,
 					job.Err(),
@@ -87,11 +64,7 @@
 					job.GetProcessedBytes(),
 					job.GetResultSize(),
 					job.GetDWJobID(),
-<<<<<<< HEAD
-					job.GetQueryID(),
-=======
 					job.GetID(),
->>>>>>> d0ba0850
 				)
 			}
 			cancel()
