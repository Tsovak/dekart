--- conflicted
+++ resolved
@@ -159,10 +159,9 @@
 }
 
 func (s Server) sendUserStreamResponse(ctx context.Context, srv proto.Dekart_GetUserStreamServer, sequence int64) error {
-<<<<<<< HEAD
+	claims := user.GetClaims(ctx)
 
 	// subscription
-	claims := user.GetClaims(ctx)
 	sub, err := s.getSubsciptionActive(ctx, claims.Email)
 	if err != nil {
 		log.Err(err).Send()
@@ -170,9 +169,6 @@
 	}
 
 	// connection update
-=======
-	claims := user.GetClaims(srv.Context())
->>>>>>> 79e92a38
 	connectionUpdate, err := s.getLastConnectionUpdate(ctx)
 	if err != nil {
 		log.Err(err).Send()
@@ -183,14 +179,10 @@
 		StreamOptions: &proto.StreamOptions{
 			Sequence: sequence,
 		},
-<<<<<<< HEAD
 		ConnectionUpdate:   connectionUpdate,
+		Email:              claims.Email,
 		SubscriptionActive: sub.Active,
 		SubscriptionUpdate: sub.UpdatedAt,
-=======
-		ConnectionUpdate: connectionUpdate,
-		Email:            claims.Email,
->>>>>>> 79e92a38
 	}
 	err = srv.Send(&res)
 	if err != nil {
