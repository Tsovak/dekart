--- conflicted
+++ resolved
@@ -55,11 +55,7 @@
       }
     }
     checkMapConfigTimer = null
-<<<<<<< HEAD
-  }, 0)
-=======
   }, 100) // 100ms delay to avoid calls when playing animation
->>>>>>> 31e0508e
   return () => {
     if (checkMapConfigTimer) {
       clearTimeout(checkMapConfigTimer)
