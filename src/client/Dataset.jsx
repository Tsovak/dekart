--- conflicted
+++ resolved
@@ -47,12 +47,7 @@
   const history = useHistory()
   const report = useSelector(state => state.report)
   const isAdmin = useSelector(state => state.user.isAdmin)
-<<<<<<< HEAD
-  const { uxConfig } = useSelector(state => state.env)
-  const workspaceId = useSelector(state => state.user.stream?.workspaceId)
   const defaultConnection = connectionList.find(c => c.isDefault)
-=======
->>>>>>> 04e71669
 
   if (!env.loaded) {
     // do not render until environment is loaded
