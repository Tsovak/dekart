import { combineReducers } from 'redux'
import { ActionTypes as KeplerActionTypes } from '@dekart-xyz/kepler.gl/dist/actions'
import { setUserMapboxAccessTokenUpdater } from '@dekart-xyz/kepler.gl/dist/reducers/ui-state-updaters'
<<<<<<< HEAD
import { openReport, reportUpdate, forkReport, saveMap, reportTitleChange, newReport, newForkedReport, unsubscribeReports, reportsListUpdate, closeReport } from '../actions/report'
import { downloading, finishDownloading, setStreamError } from '../actions/message'
import { closeDatasetSettingsModal, openDatasetSettingsModal, setActiveDataset } from '../actions/dataset'
=======
import { openReport, reportUpdate, forkReport, saveMap, reportTitleChange, newReport, newForkedReport, unsubscribeReports, reportsListUpdate } from '../actions/report'
import { setStreamError } from '../actions/message'
>>>>>>> a8319ccc
import { queries, queryStatus } from './queryReducer'
import { setUsage } from '../actions/usage'
import { setEnv } from '../actions/env'
import { newRelease } from '../actions/version'
import { uploadFile, uploadFileProgress, uploadFileStateChange } from '../actions/file'
import keplerGlReducer from '@dekart-xyz/kepler.gl/dist/reducers'
import stream from './streamReducer'
import token from './tokenReducer'
import connection from './connectionReducer'
import user from './userReducer'
import workspace from './workspaceReducer'
import httpError from './httpErrorReducer'
import dataset from './datasetReducer'

const customKeplerGlReducer = keplerGlReducer.initialState({
  uiState: {
    currentModal: null,
    activeSidePanel: null
  }
})

function keplerGl (state, action) {
  const newState = customKeplerGlReducer(state, action)
  switch (action.type) {
    case KeplerActionTypes.REGISTER_ENTRY:
      // set mapbox token for map export
      newState.kepler.uiState = setUserMapboxAccessTokenUpdater(newState.kepler.uiState, {
        payload: newState.kepler.mapStyle.mapboxApiAccessToken
      })
      return newState
    default:
      return newState
  }
}

function report (state = null, action) {
  switch (action.type) {
    case openReport.name:
      return null
    case closeReport.name:
      return null
    case reportUpdate.name:
      return action.report
    default:
      return state
  }
}

function files (state = [], action) {
  switch (action.type) {
    case openReport.name:
      return []
    case reportUpdate.name:
      return action.filesList
    default:
      return state
  }
}

const defaultReportStatus = {
  dataAdded: false,
  canSave: false,
  title: null,
  edit: false,
  online: false,
  newReportId: null,
  lastUpdated: 0,
  opened: false
}
function reportStatus (state = defaultReportStatus, action) {
  switch (action.type) {
    case forkReport.name:
    case saveMap.name:
      return {
        ...state,
        canSave: false
      }
    case reportTitleChange.name:
      return {
        ...state,
        title: action.title
      }
    case reportUpdate.name:
      return {
        ...state,
        canSave: true,
        online: true,
        title: state.title == null ? action.report.title : state.title,
        lastUpdated: Date.now()
      }
    case openReport.name:
      return {
        ...defaultReportStatus,
        edit: action.edit,
        opened: true
      }
    case closeReport.name:
      return defaultReportStatus
    case setStreamError.name:
      return {
        ...state,
        online: false
      }
    case KeplerActionTypes.ADD_DATA_TO_MAP:
      return {
        ...state,
        dataAdded: true
      }
    case newReport.name:
    case newForkedReport.name:
      return {
        ...state,
        newReportId: action.id
      }
    default:
      return state
  }
}
const defaultReportsList = { loaded: false, reports: [] }
function reportsList (state = defaultReportsList, action) {
  switch (action.type) {
    case unsubscribeReports.name:
      return defaultReportsList
    case reportsListUpdate.name:
      return {
        ...state,
        loaded: true,
        my: action.reportsList.filter(report => !report.archived && report.isAuthor),
        archived: action.reportsList.filter(report => report.archived),
        discoverable: action.reportsList.filter(report => report.discoverable && !report.archived)
      }
    default:
      return state
  }
}

const defaultUsage = { loaded: false, stats: null }
function usage (state = defaultUsage, action) {
  switch (action.type) {
    case setUsage.name:
      return {
        loaded: true,
        stats: action.stats
      }
    default:
      return state
  }
}

const defaultEnv = { loaded: false, variables: {}, authEnabled: null, authType: 'UNSPECIFIED' }
function env (state = defaultEnv, action) {
  switch (action.type) {
    case setEnv.name:
      return {
        loaded: true,
        variables: action.variables,
        authEnabled: action.variables.REQUIRE_AMAZON_OIDC === '1' || action.variables.REQUIRE_IAP === '1' || action.variables.REQUIRE_GOOGLE_OAUTH === '1',
        authType: (
          action.variables.REQUIRE_IAP === '1'
            ? 'IAP'
            : action.variables.REQUIRE_AMAZON_OIDC
              ? 'AMAZON_OIDC'
              : action.variables.REQUIRE_GOOGLE_OAUTH
                ? 'GOOGLE_OAUTH'
                : 'NONE'
        ),
        needSensitiveScopes: action.variables.REQUIRE_GOOGLE_OAUTH
      }
    default:
      return state
  }
}

function release (state = null, action) {
  switch (action.type) {
    case newRelease.name:
      return action.release
    default:
      return state
  }
}

function fileUploadStatus (state = {}, action) {
  switch (action.type) {
    case uploadFile.name:
      return {
        ...state,
        [action.fileId]: {
          readyState: 0,
          loaded: 0,
          total: action.file.size,
          status: 0
        }
      }
    case uploadFileStateChange.name:
      return {
        ...state,
        [action.fileId]: {
          ...state[action.fileId],
          readyState: action.readyState,
          status: action.status
        }
      }
    case uploadFileProgress.name:
      return {
        ...state,
        [action.fileId]: {
          ...state[action.fileId],
          loaded: action.loaded
        }
      }
    default:
      return state
  }
}

export default combineReducers({
  keplerGl,
  report,
  queries,
  queryStatus,
  reportStatus,
  reportsList,
  env,
  httpError,
  release,
  files,
  fileUploadStatus,
  usage,
  connection,
  token,
  stream,
  user,
<<<<<<< HEAD
  workspace
=======
  dataset
>>>>>>> a8319ccc
})<|MERGE_RESOLUTION|>--- conflicted
+++ resolved
@@ -1,14 +1,8 @@
 import { combineReducers } from 'redux'
 import { ActionTypes as KeplerActionTypes } from '@dekart-xyz/kepler.gl/dist/actions'
 import { setUserMapboxAccessTokenUpdater } from '@dekart-xyz/kepler.gl/dist/reducers/ui-state-updaters'
-<<<<<<< HEAD
 import { openReport, reportUpdate, forkReport, saveMap, reportTitleChange, newReport, newForkedReport, unsubscribeReports, reportsListUpdate, closeReport } from '../actions/report'
-import { downloading, finishDownloading, setStreamError } from '../actions/message'
-import { closeDatasetSettingsModal, openDatasetSettingsModal, setActiveDataset } from '../actions/dataset'
-=======
-import { openReport, reportUpdate, forkReport, saveMap, reportTitleChange, newReport, newForkedReport, unsubscribeReports, reportsListUpdate } from '../actions/report'
 import { setStreamError } from '../actions/message'
->>>>>>> a8319ccc
 import { queries, queryStatus } from './queryReducer'
 import { setUsage } from '../actions/usage'
 import { setEnv } from '../actions/env'
@@ -242,9 +236,6 @@
   token,
   stream,
   user,
-<<<<<<< HEAD
-  workspace
-=======
+  workspace,
   dataset
->>>>>>> a8319ccc
 })