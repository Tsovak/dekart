--- conflicted
+++ resolved
@@ -6,15 +6,12 @@
       - main
 
 jobs:
-<<<<<<< HEAD
   changes:
     uses: ./.github/workflows/changes.yaml
     if: startsWith(github.head_ref, 'release') != true
     permissions:
       pull-requests: read
       contents: read
-=======
->>>>>>> 533cfa74
   node_tests:
     uses: ./.github/workflows/node_test.yaml
     secrets: inherit
@@ -32,9 +29,5 @@
   e2e_tests:
     needs: [build]
     uses: ./.github/workflows/e2e.yaml
-<<<<<<< HEAD
-    if: needs.changes.outputs.e2e == 'true' && github.event.pull_request.head.repo.full_name == github.repository
-=======
     if: github.event.pull_request.head.repo.full_name == github.repository
->>>>>>> 533cfa74
     secrets: inherit