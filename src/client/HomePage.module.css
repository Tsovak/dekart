.homePage {
    width: 100%;
    height: 100%;
    position: absolute;
    background-color: #F7F7F7;
    display: flex;
    flex-direction: column;
}

.body {
    padding: 20px;
    display: flex;
    flex: 1;
    overflow: scroll;
    align-items: center;
    flex-direction: column;
}

.iconColumn {
    padding-right: 0 !important;
    opacity: 0.7;
}

.dataDocs {
    display: block;
}

.popconfirmTitle {
    font-weight: bold;
}

.popconfirmDescription {
    margin-top: 10px;
    font-size: 0.8em;
    max-width: 200px;
}

.deleteColumn {
    padding-top: 0 !important;
    padding-bottom: 0 !important;
    width: 300px;
    text-align: right;

}

.reportsRow .deleteButton {
    opacity: 0;
    pointer-events: none;
}

.reportsRow:hover .deleteButton {
    opacity: 1;
    pointer-events: all;
}

.titleColumn {
    width: 600px;
    padding-top: 10px !important;
    padding-bottom: 10px !important;
}

.reports {
    display: flex;
    flex-direction: column;
    align-items: center;
    width: 900px;
}

.headerButtons {
    display: flex;
    flex-direction: row;
    justify-content: flex-end;
}

.reportsHeader {
    flex: 1;
    width: 100%;
    margin-bottom: 20px;
    display: flex;
    flex-direction: row;
    justify-content: space-between;
}

.archivedSwitchLabel {
    margin-right: 10px;
}

.archivedSwitch {
    display: flex;
    flex-direction: row;
    align-items: center;
}


.connectionSelectorBack {
    margin-top: 30px;
}

.notSure {
    text-align: center;
}

.authorColumn {
    font-size: 0.9em;
    opacity: 0.7;
    width: 300px;
    text-align: right;
    padding-top: 0 !important;
    padding-bottom: 0 !important;
}

<<<<<<< HEAD
.onboarding {
    display: flex;
    flex-direction: row;
    width: 100%;
    margin-top: 20px;
    background-color: white;
    padding: 20px;
    border: 1px solid #F0F0F0;
}

.onboardingIcon {
    font-size: 42px;
    color: white;
    background-color: #349DFE;
    border-radius: 50%;
    width: 70px;
    height: 70px;
    display: flex;
    align-items: center;
    justify-content: center;
    margin-right: 20px;
}

.onboardingSteps {
    opacity: 0.7;
}

.onboardingTitle {
    font-size: 24px;
    margin-bottom: 10px;
=======
.newRelease {
    background-color: white;
    width: 900px;
    padding: 20px;
    padding-left: 82px;
    margin-bottom: 40px;
    position: relative;
    box-shadow: 0 5px 9px -1px #B1EDFF;
>>>>>>> 533cfa74
}

.reportsHeaderTitle {
    font-size: 24px;
}

.rightCornerAction {
    display: flex;
    flex-direction: row;
    align-items: right;
    gap: 10px;
}

.stepBySetLink {
    margin-top: 15px;
}

.connectionTypeSelector :global(.ant-btn) {
    font-size: 1.4em;
    height: 60px;
    margin: 0.5em;
}

.connectionTypeSelector {
    margin-bottom: 10px;
}<|MERGE_RESOLUTION|>--- conflicted
+++ resolved
@@ -109,7 +109,6 @@
     padding-bottom: 0 !important;
 }
 
-<<<<<<< HEAD
 .onboarding {
     display: flex;
     flex-direction: row;
@@ -140,7 +139,7 @@
 .onboardingTitle {
     font-size: 24px;
     margin-bottom: 10px;
-=======
+}
 .newRelease {
     background-color: white;
     width: 900px;
@@ -149,7 +148,6 @@
     margin-bottom: 40px;
     position: relative;
     box-shadow: 0 5px 9px -1px #B1EDFF;
->>>>>>> 533cfa74
 }
 
 .reportsHeaderTitle {
