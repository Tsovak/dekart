--- conflicted
+++ resolved
@@ -1,11 +1,6 @@
 import { combineReducers } from 'redux'
-<<<<<<< HEAD
-import { closeConnectionDialog, connectionChanged, connectionCreated, connectionListUpdate, connectionSaved, editConnection, newConnection, saveConnection, testConnection, testConnectionResponse } from '../actions/connection'
 import { userStreamUpdate } from '../actions/user'
-=======
 import { closeConnectionDialog, connectionChanged, connectionCreated, connectionListUpdate, connectionSaved, editConnection, newConnection, projectListUpdate, saveConnection, testConnection, testConnectionResponse } from '../actions/connection'
-import { setEnv } from '../actions/env'
->>>>>>> a8319ccc
 
 function dialog (state = {
   visible: false,
@@ -110,7 +105,6 @@
 // in cloud it's always user defined, except for playground
 function userDefined (state = true, action) {
   switch (action.type) {
-<<<<<<< HEAD
     case userStreamUpdate.name:
       if (
         action.userStream.isPlayground || // user switched to playground, no longer user defined connection
@@ -119,12 +113,6 @@
         return false
       }
       return state
-=======
-    case setEnv.name: {
-      const { BIGQUERY_PROJECT_ID, CLOUD_STORAGE_BUCKET, DATASOURCE } = action.variables
-      return (BIGQUERY_PROJECT_ID === '' && DATASOURCE === 'BQ') || (CLOUD_STORAGE_BUCKET === '' && DATASOURCE !== 'SNOWFLAKE')
-    }
->>>>>>> a8319ccc
     default:
       return state
   }
