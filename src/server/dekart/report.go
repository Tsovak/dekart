package dekart

import (
	"context"
	"database/sql"
	"dekart/src/proto"
	"dekart/src/server/conn"
	"dekart/src/server/user"
	"encoding/json"
	"fmt"
	"strings"
	"time"

	"github.com/google/uuid"
	"github.com/rs/zerolog/log"
	"google.golang.org/grpc/codes"
	"google.golang.org/grpc/status"
)

func newUUID() string {
	u, err := uuid.NewRandom()
	if err != nil {
		log.Fatal().Err(err).Send()
	}
	return u.String()
}

// getReport returns report by id, checks if user has access to it
func (s Server) getReport(ctx context.Context, reportID string) (*proto.Report, error) {
	claims := user.GetClaims(ctx)
	if claims == nil {
		log.Fatal().Msg("getReport require claims")
		return nil, nil
	}
	var reportRows *sql.Rows
	var err error
	if checkWorkspace(ctx).ID == "" {
		reportRows, err = s.db.QueryContext(ctx,
			`select
			id,
			case when map_config is null then '' else map_config end as map_config,
			case when title is null then 'Untitled' else title end as title,
			(author_email = $1) or allow_edit as can_write,
			author_email = $2 as is_author,
			author_email,
			discoverable,
			allow_edit,
			created_at,
			updated_at,
			is_playground,
			0 as connections_with_cache_num,
			0 as connections_num,
			0 as connections_with_sensitive_scope_num,
			is_public,
			query_params,
			allow_export,
			readme
		from reports as r
		where id=$3 and not archived and (is_playground or is_public)
		limit 1`,
			claims.Email,
			claims.Email, // sqlite does not support positional parameters reuse
			reportID,
		)
	} else {
		reportRows, err = s.db.QueryContext(ctx,
			`select
			id,
			case when map_config is null then '' else map_config end as map_config,
			case when title is null then 'Untitled' else title end as title,
			(author_email = $1) or allow_edit as can_write,
			author_email = $2 as is_author,
			author_email,
			discoverable,
			allow_edit,
			created_at,
			updated_at,
			is_playground,
			(
				select count(*) from connections as c
				join datasets as d on c.id=d.connection_id
				where d.report_id=$3 and cloud_storage_bucket is not null and (
					cloud_storage_bucket != ''
					or connection_type > 1 -- snowflake allows sharing without bucket
					or (bigquery_key_encrypted is not null and bigquery_key_encrypted != '') -- bigquery service account
				)
			) as connections_with_cache_num,
			(
				select count(*) from connections as c
				join datasets as d on c.id=d.connection_id
				where d.report_id=$4
			) as connections_num,
			(
				select count(*) from connections as c
				join datasets as d on c.id=d.connection_id
<<<<<<< HEAD
				where d.report_id=$5 and  connection_type <= 1 -- BigQuery
=======
				where d.report_id=$1 and  connection_type <= 1 -- BigQuery
				and (c.bigquery_key_encrypted is null or c.bigquery_key_encrypted = '') -- BigQuery passthrough
>>>>>>> d0ba0850
			) as connections_with_sensitive_scope_num,
			is_public,
			query_params,
			allow_export,
			readme
		from reports as r
		where (id=$6) and (not archived) and ((workspace_id=$7) or is_playground or is_public)
		limit 1`,
			claims.Email,
			claims.Email,
			reportID,
			reportID, // sqlite does not support positional parameters reuse
			reportID,
			reportID,
			checkWorkspace(ctx).ID,
		)
	}
	if err != nil {
		log.Err(err).Str("workspace", checkWorkspace(ctx).ID).Str("reportID", reportID).Send()
		return nil, err
	}
	defer reportRows.Close()
	report := &proto.Report{}

	for reportRows.Next() {
		createdAt := time.Time{}
		updatedAt := time.Time{}
		readme := sql.NullString{}
		var connectionsWithCacheNum, connectionsNum, connectionsWithSensitiveScopeNum int
		var queryParams []byte
		err = reportRows.Scan(
			&report.Id,
			&report.MapConfig,
			&report.Title,
			&report.CanWrite,
			&report.IsAuthor,
			&report.AuthorEmail,
			&report.Discoverable,
			&report.AllowEdit,
			&createdAt,
			&updatedAt,
			&report.IsPlayground,
			&connectionsWithCacheNum,
			&connectionsNum,
			&connectionsWithSensitiveScopeNum,
			&report.IsPublic,
			&queryParams,
			&report.AllowExport,
			&readme,
		)
		if err != nil {
			log.Err(err).Send()
			return nil, err
		}
		if report.IsPlayground && !checkWorkspace(ctx).IsPlayground {
			// report is playground but user is not in playground
			report.AllowEdit = false
			report.CanWrite = false
		}
		if checkWorkspace(ctx).UserRole == proto.UserRole_ROLE_VIEWER {
			// viewer cannot edit reports
			report.AllowEdit = false
			report.CanWrite = false
		}
		// report is sharable if all connections have cache
		report.IsSharable = (connectionsNum > 0 && connectionsWithCacheNum == connectionsNum)

		if !conn.IsUserDefined() {
			// for configured connections, report is sharable if cloud storage bucket is set
			report.IsSharable = conn.CanShareReports()
		}

		report.NeedSensitiveScope = connectionsWithSensitiveScopeNum > 0
		report.Discoverable = report.Discoverable && report.IsSharable // only sharable reports can be discoverable

		report.CreatedAt = createdAt.Unix()
		report.UpdatedAt = updatedAt.Unix()

		if readme.Valid {
			report.Readme = &proto.Readme{
				Markdown: readme.String,
			}
		}

		//query params
		if len(queryParams) > 0 {
			err = json.Unmarshal(queryParams, &report.QueryParams)
			if err != nil {
				log.Err(err).Send()
				return nil, err
			}
		}
	}
	if report.Id == "" || // no report found
		(!report.Discoverable && !report.IsAuthor && !report.IsPlayground && !report.IsPublic) { // report is not discoverable by others in workspace
		return nil, nil // not found
	}
	return report, nil
}

// CreateReport implementation
func (s Server) CreateReport(ctx context.Context, req *proto.CreateReportRequest) (*proto.CreateReportResponse, error) {
	claims := user.GetClaims(ctx)
	if claims == nil {
		return nil, Unauthenticated
	}
	if checkWorkspace(ctx).ID == "" && !checkWorkspace(ctx).IsPlayground {
		return nil, status.Error(codes.NotFound, "Workspace not found")
	}
	log.Debug().Interface("workspace", checkWorkspace(ctx)).Msg("CreateReport")
	if checkWorkspace(ctx).UserRole == proto.UserRole_ROLE_VIEWER {
		return nil, status.Error(codes.PermissionDenied, "Only admins and editors can create reports")
	}
	id := newUUID()
	var err error
	if checkWorkspace(ctx).IsPlayground {
		_, err = s.db.ExecContext(ctx,
			"INSERT INTO reports (id, author_email, is_playground) VALUES ($1, $2, true)",
			id,
			claims.Email,
		)
	} else {
		_, err = s.db.ExecContext(ctx,
			"INSERT INTO reports (id, author_email, workspace_id) VALUES ($1, $2, $3)",
			id,
			claims.Email,
			checkWorkspace(ctx).ID,
		)

	}
	if err != nil {
		log.Err(err).Send()
		return nil, err
	}
	res := &proto.CreateReportResponse{
		Report: &proto.Report{
			Id: id,
		},
	}
	return res, nil
}

func rollback(tx *sql.Tx) {
	err := tx.Rollback()
	if err != nil {
		log.Err(err).Send()
	}
}

// updateDatasetIds updates the map config with new dataset ids when forked
func updateDatasetIds(report *proto.Report, datasets []*proto.Dataset) (newMapConfig string, newDatasetIds []string) {
	newMapConfig = report.MapConfig
	newDatasetIds = make([]string, len(datasets))
	for i, dataset := range datasets {
		newID := newUUID()
		newMapConfig = strings.ReplaceAll(newMapConfig, dataset.Id, newID)
		newDatasetIds[i] = newID
	}
	return newMapConfig, newDatasetIds
}

func (s Server) commitReportWithDatasets(ctx context.Context, report *proto.Report, datasets []*proto.Dataset, jobs []*proto.QueryJob) error {
	claims := user.GetClaims(ctx)
	tx, err := s.db.BeginTx(ctx, &sql.TxOptions{})
	if err != nil {
		return err
	}
	newMapConfig, newDatasetIds := updateDatasetIds(report, datasets)
	var paramsJSON []byte
	if report.QueryParams != nil {
		var err error
		paramsJSON, err = json.Marshal(report.QueryParams)
		if err != nil {
			log.Err(err).Send()
			return err
		}
	}

	var readme sql.NullString
	if report.Readme != nil {
		readme = sql.NullString{
			String: report.Readme.Markdown,
			Valid:  true,
		}
	} else {
		readme = sql.NullString{
			Valid: false,
		}
	}

	if checkWorkspace(ctx).IsPlayground {
		_, err = tx.ExecContext(ctx,
			"INSERT INTO reports (id, author_email, map_config, title, query_params, is_playground, readme) VALUES ($1, $2, $3, $4, $5, true, $6)",
			report.Id,
			claims.Email,
			newMapConfig,
			report.Title,
			paramsJSON,
			readme,
		)
	} else {
		_, err = tx.ExecContext(ctx,
			"INSERT INTO reports (id, author_email, map_config, title, query_params, is_public, workspace_id, readme) VALUES ($1, $2, $3, $4, $5, $6, $7, $8)",
			report.Id,
			claims.Email,
			newMapConfig,
			report.Title,
			paramsJSON,
			report.IsPublic,
			checkWorkspace(ctx).ID,
			readme,
		)
	}
	if err != nil {
		rollback(tx)
		return err
	}
	for i, dataset := range datasets {
		datasetId := newDatasetIds[i]
		var connectionId *string
		if dataset.ConnectionId != "" {
			connectionId = &dataset.ConnectionId
		}
		var queryId *string
		var fileId *string
		if dataset.QueryId != "" {
			newQueryID := newUUID()
			queryId = &newQueryID
			_, err = tx.ExecContext(ctx,
				`INSERT INTO queries (
						id,
						query_text,
						query_source,
						query_source_id
					) select
						$1,
						query_text,
						query_source,
						query_source_id
					from queries where id=$2`,
				newQueryID,
				dataset.QueryId,
			)
			if err != nil {
				log.Debug().Err(err).Send()
				rollback(tx)
				return err
			}
			// iterate over query jobs and insert new query jobs with new query id and new id
			for _, job := range jobs {
				if job.QueryId == dataset.QueryId {
					_, err = tx.ExecContext(ctx,
						`INSERT INTO query_jobs (
							id,
							query_id,
							job_status,
							query_params_hash,
							dw_job_id,
							job_result_id,
							job_error
						) select
							$1,
							$2,
							job_status,
							query_params_hash,
							dw_job_id,
							job_result_id,
							job_error
						from query_jobs where id=$3`,
						newUUID(),
						newQueryID,
						job.Id,
					)
					if err != nil {
						log.Debug().Err(err).Send()
						rollback(tx)
						return err
					}
				}
			}
		} else if dataset.FileId != "" {
			newFileID := newUUID()
			fileId = &newFileID
			_, err = tx.ExecContext(ctx, `
				INSERT INTO files (
					id,
					file_source_id,
					name,
					size,
					mime_type,
					file_status,
					upload_error
				) select
					$1,
					file_source_id,
					name,
					size,
					mime_type,
					file_status,
					upload_error
				from files where id=$2`, newFileID, dataset.FileId)
			if err != nil {
				log.Debug().Err(err).Send()
				rollback(tx)
				return err
			}
		}
		_, err = tx.ExecContext(ctx, `
			INSERT INTO datasets (id, report_id, query_id, file_id, name, connection_id)
			VALUES($1, $2, $3, $4, $5, $6)`,
			datasetId,
			report.Id,
			queryId,
			fileId,
			dataset.Name,
			connectionId,
		)
		if err != nil {
			log.Debug().Err(err).Send()
			rollback(tx)
			return err
		}
	}
	err = tx.Commit()
	return err
}

func (s Server) ForkReport(ctx context.Context, req *proto.ForkReportRequest) (*proto.ForkReportResponse, error) {
	claims := user.GetClaims(ctx)
	if claims == nil {
		return nil, Unauthenticated
	}
	isPlayground := checkWorkspace(ctx).IsPlayground
	workspaceID := checkWorkspace(ctx).ID
	if workspaceID == "" && !isPlayground {
		return nil, status.Error(codes.NotFound, "Workspace not found")
	}
	if checkWorkspace(ctx).UserRole == proto.UserRole_ROLE_VIEWER {
		return nil, status.Error(codes.PermissionDenied, "Only admins and editors can fork reports")
	}
	_, err := uuid.Parse(req.ReportId)
	if err != nil {
		return nil, status.Errorf(codes.InvalidArgument, err.Error())
	}

	newReportID := newUUID()

	report, err := s.getReport(ctx, req.ReportId)
	if err != nil {
		log.Err(err).Send()
		return nil, err
	}
	if report == nil {
		err := fmt.Errorf("report %s not found", newReportID)
		log.Warn().Err(err).Send()
		return nil, status.Errorf(codes.NotFound, err.Error())
	}
	if isPlayground && !report.IsPlayground {
		// cannot fork non-playground report in playground
		return nil, status.Error(codes.PermissionDenied, "Cannot fork non-playground report in playground")
	}

	report.Id = newReportID
	report.Title = fmt.Sprintf("Fork of %s", report.Title)

	datasets, err := s.getDatasets(ctx, req.ReportId)
	if err != nil {
		log.Err(err).Msg("Cannot retrieve datasets")
		return nil, err
	}
	connectionUpdated := false

	// we need to replace connection ids with the user connections ids when
	// forking a public report
	// or when forking a playground report in workspace
	if report.IsPublic || (report.IsPlayground && !isPlayground) {
		userConnections, err := s.getConnections(ctx)
		if err != nil {
			log.Err(err).Msg("Cannot retrieve connections")
			return nil, err
		}
		// replace dataset connection ids with new connection ids with same connection type
		for _, dataset := range datasets {
			var newConnectionID string
			for _, connection := range userConnections {
				if dataset.ConnectionId == connection.Id {
					newConnectionID = connection.Id
					break
				}
				if connection.ConnectionType == dataset.ConnectionType ||
					(report.IsPlayground && connection.ConnectionType == proto.ConnectionType_CONNECTION_TYPE_BIGQUERY) {
					// for playground reports we can use any bigquery connection
					newConnectionID = connection.Id
				}
			}
			if newConnectionID == "" {
				log.Error().Msg("Connection not found")
				return nil, status.Error(codes.NotFound, "Connection not found")
			}
			if newConnectionID != dataset.ConnectionId {
				connectionUpdated = true
			}
			dataset.ConnectionId = newConnectionID
		}
	}
	var jobs []*proto.QueryJob
	if !connectionUpdated {
		// copy query jobs only if user has access to the connection
		jobs, err = s.getDatasetsQueryJobs(ctx, datasets)
		if err != nil {
			log.Err(err).Msg("Cannot retrieve query jobs")
			return nil, err
		}
	}

	err = s.commitReportWithDatasets(ctx, report, datasets, jobs)
	if err != nil {
		log.Err(err).Send()
		return nil, err
	}

	return &proto.ForkReportResponse{
		ReportId: newReportID,
	}, nil
}

// UpdateReport implementation
func (s Server) UpdateReport(ctx context.Context, req *proto.UpdateReportRequest) (*proto.UpdateReportResponse, error) {
	claims := user.GetClaims(ctx)
	if claims == nil {
		return nil, Unauthenticated
	}
	if checkWorkspace(ctx).UserRole == proto.UserRole_ROLE_VIEWER {
		return nil, status.Error(codes.PermissionDenied, "Only admins and editors can update reports")
	}
	var paramsJSON []byte
	if req.QueryParams != nil {
		var err error
		paramsJSON, err = json.Marshal(req.QueryParams)
		if err != nil {
			log.Err(err).Send()
			return nil, status.Error(codes.InvalidArgument, err.Error())
		}
	}

	var readme sql.NullString
	if req.Readme != nil {
		readme = sql.NullString{
			String: req.Readme.Markdown,
			Valid:  true,
		}
	} else {
		readme = sql.NullString{
			Valid: false,
		}
	}

	var result sql.Result
	var err error
	if checkWorkspace(ctx).IsPlayground {
		result, err = s.db.ExecContext(ctx,
			`update
			reports
		set map_config=$1, title=$2, query_params=$3, readme=$4
		where id=$5 and author_email=$6 and is_playground=true`,
			req.MapConfig,
			req.Title,
			paramsJSON,
			readme,
			req.ReportId,
			claims.Email,
		)
	} else {
		result, err = s.db.ExecContext(ctx,
			`update
			reports
		set map_config=$1, title=$2, query_params=$3, readme=$4
		where id=$5 and (author_email=$6 or allow_edit) and workspace_id=$7`,
			req.MapConfig,
			req.Title,
			paramsJSON,
			readme,
			req.ReportId,
			claims.Email,
			checkWorkspace(ctx).ID,
		)
	}
	if err != nil {
		log.Err(err).Send()
		return nil, status.Error(codes.Internal, err.Error())
	}

	affectedRows, err := result.RowsAffected()

	if err != nil {
		log.Err(err).Send()
		return nil, status.Error(codes.Internal, err.Error())
	}

	if affectedRows == 0 {
		// TODO: distinguish between not found and read only
		err := fmt.Errorf("report not found id:%s", req.ReportId)
		log.Warn().Err(err).Send()
		return nil, status.Error(codes.NotFound, err.Error())
	}

	// save queries
	for _, query := range req.Query {
		go s.storeQuery(ctx, req.ReportId, query.Id, query.QueryText, query.QuerySourceId)
	}

	s.reportStreams.Ping(req.ReportId)

	return &proto.UpdateReportResponse{}, nil
}

func (s Server) AllowExportDatasets(ctx context.Context, req *proto.AllowExportDatasetsRequest) (*proto.AllowExportDatasetsResponse, error) {
	claims := user.GetClaims(ctx)
	if claims == nil {
		return nil, Unauthenticated
	}
	_, err := uuid.Parse(req.ReportId)
	if err != nil {
		return nil, status.Errorf(codes.InvalidArgument, err.Error())
	}
	report, err := s.getReport(ctx, req.ReportId)
	if err != nil {
		log.Err(err).Send()
		return nil, status.Error(codes.Internal, err.Error())
	}
	if report == nil {
		err := fmt.Errorf("report not found id:%s", req.ReportId)
		log.Warn().Err(err).Send()
		return nil, status.Error(codes.NotFound, err.Error())
	}
	if !report.CanWrite {
		err := fmt.Errorf("cannot allow export for report %s", req.ReportId)
		log.Warn().Err(err).Send()
		return nil, status.Error(codes.PermissionDenied, "Cannot allow export")
	}
	_, err = s.db.ExecContext(ctx,
		`update reports set allow_export=$1 where id=$2`,
		req.AllowExport,
		req.ReportId,
	)
	if err != nil {
		log.Err(err).Send()
		return nil, status.Error(codes.Internal, err.Error())
	}
	s.reportStreams.Ping(req.ReportId)
	return &proto.AllowExportDatasetsResponse{}, nil
}

func (s Server) SetDiscoverable(ctx context.Context, req *proto.SetDiscoverableRequest) (*proto.SetDiscoverableResponse, error) {
	claims := user.GetClaims(ctx)
	if claims == nil {
		return nil, Unauthenticated
	}
	if checkWorkspace(ctx).ID == "" {
		log.Warn().Msg("Workspace not found")
		return nil, status.Error(codes.NotFound, "Workspace not found")
	}
	_, err := uuid.Parse(req.ReportId)
	if err != nil {
		return nil, status.Errorf(codes.InvalidArgument, err.Error())
	}
	report, err := s.getReport(ctx, req.ReportId)
	if err != nil {
		log.Err(err).Send()
		return nil, status.Error(codes.Internal, err.Error())
	}
	if report == nil {
		err := fmt.Errorf("report not found id:%s", req.ReportId)
		log.Warn().Err(err).Send()
		return nil, status.Error(codes.NotFound, err.Error())
	}
	if !report.IsAuthor {
		err := fmt.Errorf("cannot set discoverable for report %s", req.ReportId)
		log.Warn().Err(err).Send()
		return nil, status.Error(codes.PermissionDenied, "Cannot set discoverable")
	}
	res, err := s.db.ExecContext(ctx,
		`update reports set discoverable=$1, allow_edit=$2 where id=$3 and author_email=$4 and workspace_id=$5`,
		req.Discoverable,
		req.AllowEdit,
		req.ReportId,
		claims.Email,
		checkWorkspace(ctx).ID,
	)
	if err != nil {
		log.Err(err).Send()
		return nil, status.Error(codes.Internal, err.Error())
	}

	affectedRows, err := res.RowsAffected()

	if err != nil {
		log.Err(err).Send()
		return nil, status.Error(codes.Internal, err.Error())
	}

	if affectedRows == 0 {
		err := fmt.Errorf("report not found id:%s", req.ReportId)
		log.Warn().Err(err).Send()
		return nil, status.Error(codes.NotFound, err.Error())
	}
	s.reportStreams.Ping(req.ReportId)

	return &proto.SetDiscoverableResponse{}, nil
}

// ArchiveReport implementation
func (s Server) ArchiveReport(ctx context.Context, req *proto.ArchiveReportRequest) (*proto.ArchiveReportResponse, error) {
	claims := user.GetClaims(ctx)
	if claims == nil {
		return nil, Unauthenticated
	}
	_, err := uuid.Parse(req.ReportId)
	if err != nil {
		return nil, status.Errorf(codes.InvalidArgument, err.Error())
	}
	var result sql.Result
	if checkWorkspace(ctx).IsPlayground {
		result, err = s.db.ExecContext(ctx,
			"update reports set archived=$1 where id=$2 and author_email=$3 and is_playground=true",
			req.Archive,
			req.ReportId,
			claims.Email,
		)
	} else {
		result, err = s.db.ExecContext(ctx,
			"update reports set archived=$1 where id=$2 and author_email=$3 and workspace_id=$4",
			req.Archive,
			req.ReportId,
			claims.Email,
			checkWorkspace(ctx).ID,
		)
	}
	if err != nil {
		log.Err(err).Send()
		return nil, status.Error(codes.Internal, err.Error())
	}
	affectedRows, err := result.RowsAffected()

	if err != nil {
		log.Err(err).Send()
		return nil, status.Error(codes.Internal, err.Error())
	}

	if affectedRows == 0 {
		err := fmt.Errorf("report not found id:%s", req.ReportId)
		log.Warn().Err(err).Send()
		return nil, status.Error(codes.NotFound, err.Error())
	}
	s.reportStreams.Ping(req.ReportId)

	return &proto.ArchiveReportResponse{}, nil

}<|MERGE_RESOLUTION|>--- conflicted
+++ resolved
@@ -93,12 +93,8 @@
 			(
 				select count(*) from connections as c
 				join datasets as d on c.id=d.connection_id
-<<<<<<< HEAD
 				where d.report_id=$5 and  connection_type <= 1 -- BigQuery
-=======
-				where d.report_id=$1 and  connection_type <= 1 -- BigQuery
 				and (c.bigquery_key_encrypted is null or c.bigquery_key_encrypted = '') -- BigQuery passthrough
->>>>>>> d0ba0850
 			) as connections_with_sensitive_scope_num,
 			is_public,
 			query_params,
