// package: 
// file: proto/dekart.proto

import * as proto_dekart_pb from "../proto/dekart_pb";
import {grpc} from "@improbable-eng/grpc-web";

type DekartCreateReport = {
  readonly methodName: string;
  readonly service: typeof Dekart;
  readonly requestStream: false;
  readonly responseStream: false;
  readonly requestType: typeof proto_dekart_pb.CreateReportRequest;
  readonly responseType: typeof proto_dekart_pb.CreateReportResponse;
};

type DekartForkReport = {
  readonly methodName: string;
  readonly service: typeof Dekart;
  readonly requestStream: false;
  readonly responseStream: false;
  readonly requestType: typeof proto_dekart_pb.ForkReportRequest;
  readonly responseType: typeof proto_dekart_pb.ForkReportResponse;
};

type DekartUpdateReport = {
  readonly methodName: string;
  readonly service: typeof Dekart;
  readonly requestStream: false;
  readonly responseStream: false;
  readonly requestType: typeof proto_dekart_pb.UpdateReportRequest;
  readonly responseType: typeof proto_dekart_pb.UpdateReportResponse;
};

type DekartArchiveReport = {
  readonly methodName: string;
  readonly service: typeof Dekart;
  readonly requestStream: false;
  readonly responseStream: false;
  readonly requestType: typeof proto_dekart_pb.ArchiveReportRequest;
  readonly responseType: typeof proto_dekart_pb.ArchiveReportResponse;
};

type DekartSetDiscoverable = {
  readonly methodName: string;
  readonly service: typeof Dekart;
  readonly requestStream: false;
  readonly responseStream: false;
  readonly requestType: typeof proto_dekart_pb.SetDiscoverableRequest;
  readonly responseType: typeof proto_dekart_pb.SetDiscoverableResponse;
};

type DekartCreateDataset = {
  readonly methodName: string;
  readonly service: typeof Dekart;
  readonly requestStream: false;
  readonly responseStream: false;
  readonly requestType: typeof proto_dekart_pb.CreateDatasetRequest;
  readonly responseType: typeof proto_dekart_pb.CreateDatasetResponse;
};

type DekartRemoveDataset = {
  readonly methodName: string;
  readonly service: typeof Dekart;
  readonly requestStream: false;
  readonly responseStream: false;
  readonly requestType: typeof proto_dekart_pb.RemoveDatasetRequest;
  readonly responseType: typeof proto_dekart_pb.RemoveDatasetResponse;
};

type DekartUpdateDatasetName = {
  readonly methodName: string;
  readonly service: typeof Dekart;
  readonly requestStream: false;
  readonly responseStream: false;
  readonly requestType: typeof proto_dekart_pb.UpdateDatasetNameRequest;
  readonly responseType: typeof proto_dekart_pb.UpdateDatasetNameResponse;
};

type DekartUpdateDatasetConnection = {
  readonly methodName: string;
  readonly service: typeof Dekart;
  readonly requestStream: false;
  readonly responseStream: false;
  readonly requestType: typeof proto_dekart_pb.UpdateDatasetConnectionRequest;
  readonly responseType: typeof proto_dekart_pb.UpdateDatasetConnectionResponse;
};

type DekartCreateFile = {
  readonly methodName: string;
  readonly service: typeof Dekart;
  readonly requestStream: false;
  readonly responseStream: false;
  readonly requestType: typeof proto_dekart_pb.CreateFileRequest;
  readonly responseType: typeof proto_dekart_pb.CreateFileResponse;
};

type DekartCreateQuery = {
  readonly methodName: string;
  readonly service: typeof Dekart;
  readonly requestStream: false;
  readonly responseStream: false;
  readonly requestType: typeof proto_dekart_pb.CreateQueryRequest;
  readonly responseType: typeof proto_dekart_pb.CreateQueryResponse;
};

type DekartRunQuery = {
  readonly methodName: string;
  readonly service: typeof Dekart;
  readonly requestStream: false;
  readonly responseStream: false;
  readonly requestType: typeof proto_dekart_pb.RunQueryRequest;
  readonly responseType: typeof proto_dekart_pb.RunQueryResponse;
};

type DekartCancelQuery = {
  readonly methodName: string;
  readonly service: typeof Dekart;
  readonly requestStream: false;
  readonly responseStream: false;
  readonly requestType: typeof proto_dekart_pb.CancelQueryRequest;
  readonly responseType: typeof proto_dekart_pb.CancelQueryResponse;
};

type DekartRunAllQueries = {
  readonly methodName: string;
  readonly service: typeof Dekart;
  readonly requestStream: false;
  readonly responseStream: false;
  readonly requestType: typeof proto_dekart_pb.RunAllQueriesRequest;
  readonly responseType: typeof proto_dekart_pb.RunAllQueriesResponse;
};

type DekartGetEnv = {
  readonly methodName: string;
  readonly service: typeof Dekart;
  readonly requestStream: false;
  readonly responseStream: false;
  readonly requestType: typeof proto_dekart_pb.GetEnvRequest;
  readonly responseType: typeof proto_dekart_pb.GetEnvResponse;
};

type DekartGetReportStream = {
  readonly methodName: string;
  readonly service: typeof Dekart;
  readonly requestStream: false;
  readonly responseStream: true;
  readonly requestType: typeof proto_dekart_pb.ReportStreamRequest;
  readonly responseType: typeof proto_dekart_pb.ReportStreamResponse;
};

type DekartGetReportListStream = {
  readonly methodName: string;
  readonly service: typeof Dekart;
  readonly requestStream: false;
  readonly responseStream: true;
  readonly requestType: typeof proto_dekart_pb.ReportListRequest;
  readonly responseType: typeof proto_dekart_pb.ReportListResponse;
};

type DekartGetUserStream = {
  readonly methodName: string;
  readonly service: typeof Dekart;
  readonly requestStream: false;
  readonly responseStream: true;
  readonly requestType: typeof proto_dekart_pb.GetUserStreamRequest;
  readonly responseType: typeof proto_dekart_pb.GetUserStreamResponse;
};

type DekartGetUsage = {
  readonly methodName: string;
  readonly service: typeof Dekart;
  readonly requestStream: false;
  readonly responseStream: false;
  readonly requestType: typeof proto_dekart_pb.GetUsageRequest;
  readonly responseType: typeof proto_dekart_pb.GetUsageResponse;
};

type DekartCreateConnection = {
  readonly methodName: string;
  readonly service: typeof Dekart;
  readonly requestStream: false;
  readonly responseStream: false;
  readonly requestType: typeof proto_dekart_pb.CreateConnectionRequest;
  readonly responseType: typeof proto_dekart_pb.CreateConnectionResponse;
};

type DekartUpdateConnection = {
  readonly methodName: string;
  readonly service: typeof Dekart;
  readonly requestStream: false;
  readonly responseStream: false;
  readonly requestType: typeof proto_dekart_pb.UpdateConnectionRequest;
  readonly responseType: typeof proto_dekart_pb.UpdateConnectionResponse;
};

type DekartArchiveConnection = {
  readonly methodName: string;
  readonly service: typeof Dekart;
  readonly requestStream: false;
  readonly responseStream: false;
  readonly requestType: typeof proto_dekart_pb.ArchiveConnectionRequest;
  readonly responseType: typeof proto_dekart_pb.ArchiveConnectionResponse;
};

type DekartGetConnectionList = {
  readonly methodName: string;
  readonly service: typeof Dekart;
  readonly requestStream: false;
  readonly responseStream: false;
  readonly requestType: typeof proto_dekart_pb.GetConnectionListRequest;
  readonly responseType: typeof proto_dekart_pb.GetConnectionListResponse;
};

type DekartTestConnection = {
  readonly methodName: string;
  readonly service: typeof Dekart;
  readonly requestStream: false;
  readonly responseStream: false;
  readonly requestType: typeof proto_dekart_pb.TestConnectionRequest;
  readonly responseType: typeof proto_dekart_pb.TestConnectionResponse;
};

<<<<<<< HEAD
type DekartCreateSubscription = {
=======
type DekartSetDefaultConnection = {
>>>>>>> 758e2d29
  readonly methodName: string;
  readonly service: typeof Dekart;
  readonly requestStream: false;
  readonly responseStream: false;
<<<<<<< HEAD
  readonly requestType: typeof proto_dekart_pb.CreateSubscriptionRequest;
  readonly responseType: typeof proto_dekart_pb.CreateSubscriptionResponse;
};

type DekartGetSubscription = {
  readonly methodName: string;
  readonly service: typeof Dekart;
  readonly requestStream: false;
  readonly responseStream: false;
  readonly requestType: typeof proto_dekart_pb.GetSubscriptionRequest;
  readonly responseType: typeof proto_dekart_pb.GetSubscriptionResponse;
};

type DekartCancelSubscription = {
  readonly methodName: string;
  readonly service: typeof Dekart;
  readonly requestStream: false;
  readonly responseStream: false;
  readonly requestType: typeof proto_dekart_pb.CancelSubscriptionRequest;
  readonly responseType: typeof proto_dekart_pb.CancelSubscriptionResponse;
=======
  readonly requestType: typeof proto_dekart_pb.SetDefaultConnectionRequest;
  readonly responseType: typeof proto_dekart_pb.SetDefaultConnectionResponse;
>>>>>>> 758e2d29
};

export class Dekart {
  static readonly serviceName: string;
  static readonly CreateReport: DekartCreateReport;
  static readonly ForkReport: DekartForkReport;
  static readonly UpdateReport: DekartUpdateReport;
  static readonly ArchiveReport: DekartArchiveReport;
  static readonly SetDiscoverable: DekartSetDiscoverable;
  static readonly CreateDataset: DekartCreateDataset;
  static readonly RemoveDataset: DekartRemoveDataset;
  static readonly UpdateDatasetName: DekartUpdateDatasetName;
  static readonly UpdateDatasetConnection: DekartUpdateDatasetConnection;
  static readonly CreateFile: DekartCreateFile;
  static readonly CreateQuery: DekartCreateQuery;
  static readonly RunQuery: DekartRunQuery;
  static readonly CancelQuery: DekartCancelQuery;
  static readonly RunAllQueries: DekartRunAllQueries;
  static readonly GetEnv: DekartGetEnv;
  static readonly GetReportStream: DekartGetReportStream;
  static readonly GetReportListStream: DekartGetReportListStream;
  static readonly GetUserStream: DekartGetUserStream;
  static readonly GetUsage: DekartGetUsage;
  static readonly CreateConnection: DekartCreateConnection;
  static readonly UpdateConnection: DekartUpdateConnection;
  static readonly ArchiveConnection: DekartArchiveConnection;
  static readonly GetConnectionList: DekartGetConnectionList;
  static readonly TestConnection: DekartTestConnection;
<<<<<<< HEAD
  static readonly CreateSubscription: DekartCreateSubscription;
  static readonly GetSubscription: DekartGetSubscription;
  static readonly CancelSubscription: DekartCancelSubscription;
=======
  static readonly SetDefaultConnection: DekartSetDefaultConnection;
>>>>>>> 758e2d29
}

export type ServiceError = { message: string, code: number; metadata: grpc.Metadata }
export type Status = { details: string, code: number; metadata: grpc.Metadata }

interface UnaryResponse {
  cancel(): void;
}
interface ResponseStream<T> {
  cancel(): void;
  on(type: 'data', handler: (message: T) => void): ResponseStream<T>;
  on(type: 'end', handler: (status?: Status) => void): ResponseStream<T>;
  on(type: 'status', handler: (status: Status) => void): ResponseStream<T>;
}
interface RequestStream<T> {
  write(message: T): RequestStream<T>;
  end(): void;
  cancel(): void;
  on(type: 'end', handler: (status?: Status) => void): RequestStream<T>;
  on(type: 'status', handler: (status: Status) => void): RequestStream<T>;
}
interface BidirectionalStream<ReqT, ResT> {
  write(message: ReqT): BidirectionalStream<ReqT, ResT>;
  end(): void;
  cancel(): void;
  on(type: 'data', handler: (message: ResT) => void): BidirectionalStream<ReqT, ResT>;
  on(type: 'end', handler: (status?: Status) => void): BidirectionalStream<ReqT, ResT>;
  on(type: 'status', handler: (status: Status) => void): BidirectionalStream<ReqT, ResT>;
}

export class DekartClient {
  readonly serviceHost: string;

  constructor(serviceHost: string, options?: grpc.RpcOptions);
  createReport(
    requestMessage: proto_dekart_pb.CreateReportRequest,
    metadata: grpc.Metadata,
    callback: (error: ServiceError|null, responseMessage: proto_dekart_pb.CreateReportResponse|null) => void
  ): UnaryResponse;
  createReport(
    requestMessage: proto_dekart_pb.CreateReportRequest,
    callback: (error: ServiceError|null, responseMessage: proto_dekart_pb.CreateReportResponse|null) => void
  ): UnaryResponse;
  forkReport(
    requestMessage: proto_dekart_pb.ForkReportRequest,
    metadata: grpc.Metadata,
    callback: (error: ServiceError|null, responseMessage: proto_dekart_pb.ForkReportResponse|null) => void
  ): UnaryResponse;
  forkReport(
    requestMessage: proto_dekart_pb.ForkReportRequest,
    callback: (error: ServiceError|null, responseMessage: proto_dekart_pb.ForkReportResponse|null) => void
  ): UnaryResponse;
  updateReport(
    requestMessage: proto_dekart_pb.UpdateReportRequest,
    metadata: grpc.Metadata,
    callback: (error: ServiceError|null, responseMessage: proto_dekart_pb.UpdateReportResponse|null) => void
  ): UnaryResponse;
  updateReport(
    requestMessage: proto_dekart_pb.UpdateReportRequest,
    callback: (error: ServiceError|null, responseMessage: proto_dekart_pb.UpdateReportResponse|null) => void
  ): UnaryResponse;
  archiveReport(
    requestMessage: proto_dekart_pb.ArchiveReportRequest,
    metadata: grpc.Metadata,
    callback: (error: ServiceError|null, responseMessage: proto_dekart_pb.ArchiveReportResponse|null) => void
  ): UnaryResponse;
  archiveReport(
    requestMessage: proto_dekart_pb.ArchiveReportRequest,
    callback: (error: ServiceError|null, responseMessage: proto_dekart_pb.ArchiveReportResponse|null) => void
  ): UnaryResponse;
  setDiscoverable(
    requestMessage: proto_dekart_pb.SetDiscoverableRequest,
    metadata: grpc.Metadata,
    callback: (error: ServiceError|null, responseMessage: proto_dekart_pb.SetDiscoverableResponse|null) => void
  ): UnaryResponse;
  setDiscoverable(
    requestMessage: proto_dekart_pb.SetDiscoverableRequest,
    callback: (error: ServiceError|null, responseMessage: proto_dekart_pb.SetDiscoverableResponse|null) => void
  ): UnaryResponse;
  createDataset(
    requestMessage: proto_dekart_pb.CreateDatasetRequest,
    metadata: grpc.Metadata,
    callback: (error: ServiceError|null, responseMessage: proto_dekart_pb.CreateDatasetResponse|null) => void
  ): UnaryResponse;
  createDataset(
    requestMessage: proto_dekart_pb.CreateDatasetRequest,
    callback: (error: ServiceError|null, responseMessage: proto_dekart_pb.CreateDatasetResponse|null) => void
  ): UnaryResponse;
  removeDataset(
    requestMessage: proto_dekart_pb.RemoveDatasetRequest,
    metadata: grpc.Metadata,
    callback: (error: ServiceError|null, responseMessage: proto_dekart_pb.RemoveDatasetResponse|null) => void
  ): UnaryResponse;
  removeDataset(
    requestMessage: proto_dekart_pb.RemoveDatasetRequest,
    callback: (error: ServiceError|null, responseMessage: proto_dekart_pb.RemoveDatasetResponse|null) => void
  ): UnaryResponse;
  updateDatasetName(
    requestMessage: proto_dekart_pb.UpdateDatasetNameRequest,
    metadata: grpc.Metadata,
    callback: (error: ServiceError|null, responseMessage: proto_dekart_pb.UpdateDatasetNameResponse|null) => void
  ): UnaryResponse;
  updateDatasetName(
    requestMessage: proto_dekart_pb.UpdateDatasetNameRequest,
    callback: (error: ServiceError|null, responseMessage: proto_dekart_pb.UpdateDatasetNameResponse|null) => void
  ): UnaryResponse;
  updateDatasetConnection(
    requestMessage: proto_dekart_pb.UpdateDatasetConnectionRequest,
    metadata: grpc.Metadata,
    callback: (error: ServiceError|null, responseMessage: proto_dekart_pb.UpdateDatasetConnectionResponse|null) => void
  ): UnaryResponse;
  updateDatasetConnection(
    requestMessage: proto_dekart_pb.UpdateDatasetConnectionRequest,
    callback: (error: ServiceError|null, responseMessage: proto_dekart_pb.UpdateDatasetConnectionResponse|null) => void
  ): UnaryResponse;
  createFile(
    requestMessage: proto_dekart_pb.CreateFileRequest,
    metadata: grpc.Metadata,
    callback: (error: ServiceError|null, responseMessage: proto_dekart_pb.CreateFileResponse|null) => void
  ): UnaryResponse;
  createFile(
    requestMessage: proto_dekart_pb.CreateFileRequest,
    callback: (error: ServiceError|null, responseMessage: proto_dekart_pb.CreateFileResponse|null) => void
  ): UnaryResponse;
  createQuery(
    requestMessage: proto_dekart_pb.CreateQueryRequest,
    metadata: grpc.Metadata,
    callback: (error: ServiceError|null, responseMessage: proto_dekart_pb.CreateQueryResponse|null) => void
  ): UnaryResponse;
  createQuery(
    requestMessage: proto_dekart_pb.CreateQueryRequest,
    callback: (error: ServiceError|null, responseMessage: proto_dekart_pb.CreateQueryResponse|null) => void
  ): UnaryResponse;
  runQuery(
    requestMessage: proto_dekart_pb.RunQueryRequest,
    metadata: grpc.Metadata,
    callback: (error: ServiceError|null, responseMessage: proto_dekart_pb.RunQueryResponse|null) => void
  ): UnaryResponse;
  runQuery(
    requestMessage: proto_dekart_pb.RunQueryRequest,
    callback: (error: ServiceError|null, responseMessage: proto_dekart_pb.RunQueryResponse|null) => void
  ): UnaryResponse;
  cancelQuery(
    requestMessage: proto_dekart_pb.CancelQueryRequest,
    metadata: grpc.Metadata,
    callback: (error: ServiceError|null, responseMessage: proto_dekart_pb.CancelQueryResponse|null) => void
  ): UnaryResponse;
  cancelQuery(
    requestMessage: proto_dekart_pb.CancelQueryRequest,
    callback: (error: ServiceError|null, responseMessage: proto_dekart_pb.CancelQueryResponse|null) => void
  ): UnaryResponse;
  runAllQueries(
    requestMessage: proto_dekart_pb.RunAllQueriesRequest,
    metadata: grpc.Metadata,
    callback: (error: ServiceError|null, responseMessage: proto_dekart_pb.RunAllQueriesResponse|null) => void
  ): UnaryResponse;
  runAllQueries(
    requestMessage: proto_dekart_pb.RunAllQueriesRequest,
    callback: (error: ServiceError|null, responseMessage: proto_dekart_pb.RunAllQueriesResponse|null) => void
  ): UnaryResponse;
  getEnv(
    requestMessage: proto_dekart_pb.GetEnvRequest,
    metadata: grpc.Metadata,
    callback: (error: ServiceError|null, responseMessage: proto_dekart_pb.GetEnvResponse|null) => void
  ): UnaryResponse;
  getEnv(
    requestMessage: proto_dekart_pb.GetEnvRequest,
    callback: (error: ServiceError|null, responseMessage: proto_dekart_pb.GetEnvResponse|null) => void
  ): UnaryResponse;
  getReportStream(requestMessage: proto_dekart_pb.ReportStreamRequest, metadata?: grpc.Metadata): ResponseStream<proto_dekart_pb.ReportStreamResponse>;
  getReportListStream(requestMessage: proto_dekart_pb.ReportListRequest, metadata?: grpc.Metadata): ResponseStream<proto_dekart_pb.ReportListResponse>;
  getUserStream(requestMessage: proto_dekart_pb.GetUserStreamRequest, metadata?: grpc.Metadata): ResponseStream<proto_dekart_pb.GetUserStreamResponse>;
  getUsage(
    requestMessage: proto_dekart_pb.GetUsageRequest,
    metadata: grpc.Metadata,
    callback: (error: ServiceError|null, responseMessage: proto_dekart_pb.GetUsageResponse|null) => void
  ): UnaryResponse;
  getUsage(
    requestMessage: proto_dekart_pb.GetUsageRequest,
    callback: (error: ServiceError|null, responseMessage: proto_dekart_pb.GetUsageResponse|null) => void
  ): UnaryResponse;
  createConnection(
    requestMessage: proto_dekart_pb.CreateConnectionRequest,
    metadata: grpc.Metadata,
    callback: (error: ServiceError|null, responseMessage: proto_dekart_pb.CreateConnectionResponse|null) => void
  ): UnaryResponse;
  createConnection(
    requestMessage: proto_dekart_pb.CreateConnectionRequest,
    callback: (error: ServiceError|null, responseMessage: proto_dekart_pb.CreateConnectionResponse|null) => void
  ): UnaryResponse;
  updateConnection(
    requestMessage: proto_dekart_pb.UpdateConnectionRequest,
    metadata: grpc.Metadata,
    callback: (error: ServiceError|null, responseMessage: proto_dekart_pb.UpdateConnectionResponse|null) => void
  ): UnaryResponse;
  updateConnection(
    requestMessage: proto_dekart_pb.UpdateConnectionRequest,
    callback: (error: ServiceError|null, responseMessage: proto_dekart_pb.UpdateConnectionResponse|null) => void
  ): UnaryResponse;
  archiveConnection(
    requestMessage: proto_dekart_pb.ArchiveConnectionRequest,
    metadata: grpc.Metadata,
    callback: (error: ServiceError|null, responseMessage: proto_dekart_pb.ArchiveConnectionResponse|null) => void
  ): UnaryResponse;
  archiveConnection(
    requestMessage: proto_dekart_pb.ArchiveConnectionRequest,
    callback: (error: ServiceError|null, responseMessage: proto_dekart_pb.ArchiveConnectionResponse|null) => void
  ): UnaryResponse;
  getConnectionList(
    requestMessage: proto_dekart_pb.GetConnectionListRequest,
    metadata: grpc.Metadata,
    callback: (error: ServiceError|null, responseMessage: proto_dekart_pb.GetConnectionListResponse|null) => void
  ): UnaryResponse;
  getConnectionList(
    requestMessage: proto_dekart_pb.GetConnectionListRequest,
    callback: (error: ServiceError|null, responseMessage: proto_dekart_pb.GetConnectionListResponse|null) => void
  ): UnaryResponse;
  testConnection(
    requestMessage: proto_dekart_pb.TestConnectionRequest,
    metadata: grpc.Metadata,
    callback: (error: ServiceError|null, responseMessage: proto_dekart_pb.TestConnectionResponse|null) => void
  ): UnaryResponse;
  testConnection(
    requestMessage: proto_dekart_pb.TestConnectionRequest,
    callback: (error: ServiceError|null, responseMessage: proto_dekart_pb.TestConnectionResponse|null) => void
  ): UnaryResponse;
<<<<<<< HEAD
  createSubscription(
    requestMessage: proto_dekart_pb.CreateSubscriptionRequest,
    metadata: grpc.Metadata,
    callback: (error: ServiceError|null, responseMessage: proto_dekart_pb.CreateSubscriptionResponse|null) => void
  ): UnaryResponse;
  createSubscription(
    requestMessage: proto_dekart_pb.CreateSubscriptionRequest,
    callback: (error: ServiceError|null, responseMessage: proto_dekart_pb.CreateSubscriptionResponse|null) => void
  ): UnaryResponse;
  getSubscription(
    requestMessage: proto_dekart_pb.GetSubscriptionRequest,
    metadata: grpc.Metadata,
    callback: (error: ServiceError|null, responseMessage: proto_dekart_pb.GetSubscriptionResponse|null) => void
  ): UnaryResponse;
  getSubscription(
    requestMessage: proto_dekart_pb.GetSubscriptionRequest,
    callback: (error: ServiceError|null, responseMessage: proto_dekart_pb.GetSubscriptionResponse|null) => void
  ): UnaryResponse;
  cancelSubscription(
    requestMessage: proto_dekart_pb.CancelSubscriptionRequest,
    metadata: grpc.Metadata,
    callback: (error: ServiceError|null, responseMessage: proto_dekart_pb.CancelSubscriptionResponse|null) => void
  ): UnaryResponse;
  cancelSubscription(
    requestMessage: proto_dekart_pb.CancelSubscriptionRequest,
    callback: (error: ServiceError|null, responseMessage: proto_dekart_pb.CancelSubscriptionResponse|null) => void
=======
  setDefaultConnection(
    requestMessage: proto_dekart_pb.SetDefaultConnectionRequest,
    metadata: grpc.Metadata,
    callback: (error: ServiceError|null, responseMessage: proto_dekart_pb.SetDefaultConnectionResponse|null) => void
  ): UnaryResponse;
  setDefaultConnection(
    requestMessage: proto_dekart_pb.SetDefaultConnectionRequest,
    callback: (error: ServiceError|null, responseMessage: proto_dekart_pb.SetDefaultConnectionResponse|null) => void
>>>>>>> 758e2d29
  ): UnaryResponse;
}
<|MERGE_RESOLUTION|>--- conflicted
+++ resolved
@@ -220,16 +220,20 @@
   readonly responseType: typeof proto_dekart_pb.TestConnectionResponse;
 };
 
-<<<<<<< HEAD
+type DekartSetDefaultConnection = {
+  readonly methodName: string;
+  readonly service: typeof Dekart;
+  readonly requestStream: false;
+  readonly responseStream: false;
+  readonly requestType: typeof proto_dekart_pb.SetDefaultConnectionRequest;
+  readonly responseType: typeof proto_dekart_pb.SetDefaultConnectionResponse;
+};
+
 type DekartCreateSubscription = {
-=======
-type DekartSetDefaultConnection = {
->>>>>>> 758e2d29
-  readonly methodName: string;
-  readonly service: typeof Dekart;
-  readonly requestStream: false;
-  readonly responseStream: false;
-<<<<<<< HEAD
+  readonly methodName: string;
+  readonly service: typeof Dekart;
+  readonly requestStream: false;
+  readonly responseStream: false;
   readonly requestType: typeof proto_dekart_pb.CreateSubscriptionRequest;
   readonly responseType: typeof proto_dekart_pb.CreateSubscriptionResponse;
 };
@@ -250,10 +254,6 @@
   readonly responseStream: false;
   readonly requestType: typeof proto_dekart_pb.CancelSubscriptionRequest;
   readonly responseType: typeof proto_dekart_pb.CancelSubscriptionResponse;
-=======
-  readonly requestType: typeof proto_dekart_pb.SetDefaultConnectionRequest;
-  readonly responseType: typeof proto_dekart_pb.SetDefaultConnectionResponse;
->>>>>>> 758e2d29
 };
 
 export class Dekart {
@@ -282,13 +282,10 @@
   static readonly ArchiveConnection: DekartArchiveConnection;
   static readonly GetConnectionList: DekartGetConnectionList;
   static readonly TestConnection: DekartTestConnection;
-<<<<<<< HEAD
+  static readonly SetDefaultConnection: DekartSetDefaultConnection;
   static readonly CreateSubscription: DekartCreateSubscription;
   static readonly GetSubscription: DekartGetSubscription;
   static readonly CancelSubscription: DekartCancelSubscription;
-=======
-  static readonly SetDefaultConnection: DekartSetDefaultConnection;
->>>>>>> 758e2d29
 }
 
 export type ServiceError = { message: string, code: number; metadata: grpc.Metadata }
@@ -515,7 +512,15 @@
     requestMessage: proto_dekart_pb.TestConnectionRequest,
     callback: (error: ServiceError|null, responseMessage: proto_dekart_pb.TestConnectionResponse|null) => void
   ): UnaryResponse;
-<<<<<<< HEAD
+  setDefaultConnection(
+    requestMessage: proto_dekart_pb.SetDefaultConnectionRequest,
+    metadata: grpc.Metadata,
+    callback: (error: ServiceError|null, responseMessage: proto_dekart_pb.SetDefaultConnectionResponse|null) => void
+  ): UnaryResponse;
+  setDefaultConnection(
+    requestMessage: proto_dekart_pb.SetDefaultConnectionRequest,
+    callback: (error: ServiceError|null, responseMessage: proto_dekart_pb.SetDefaultConnectionResponse|null) => void
+  ): UnaryResponse;
   createSubscription(
     requestMessage: proto_dekart_pb.CreateSubscriptionRequest,
     metadata: grpc.Metadata,
@@ -542,15 +547,5 @@
   cancelSubscription(
     requestMessage: proto_dekart_pb.CancelSubscriptionRequest,
     callback: (error: ServiceError|null, responseMessage: proto_dekart_pb.CancelSubscriptionResponse|null) => void
-=======
-  setDefaultConnection(
-    requestMessage: proto_dekart_pb.SetDefaultConnectionRequest,
-    metadata: grpc.Metadata,
-    callback: (error: ServiceError|null, responseMessage: proto_dekart_pb.SetDefaultConnectionResponse|null) => void
-  ): UnaryResponse;
-  setDefaultConnection(
-    requestMessage: proto_dekart_pb.SetDefaultConnectionRequest,
-    callback: (error: ServiceError|null, responseMessage: proto_dekart_pb.SetDefaultConnectionResponse|null) => void
->>>>>>> 758e2d29
   ): UnaryResponse;
 }
