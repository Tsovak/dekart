name: e2e_tests

on: [workflow_call]

env:
  DEKART_POSTGRES_PASSWORD: dekart
  DEKART_POSTGRES_USER: postgres
  DEKART_POSTGRES_DB: dekart
  IMAGE_CACHE_KEY: e2etest-${{ github.run_id }}
jobs:
<<<<<<< HEAD
  build:
    runs-on: ubuntu-latest
    steps:
      - name: Check out the repo
        uses: actions/checkout@v2
      - name: Create .npmrc
        run: |
          echo "//npm.pkg.github.com/:_authToken=${{ secrets.NPM_GH_TOKEN }}" > .npmrc
          echo "@dekart-xyz:registry=https://npm.pkg.github.com" >> .npmrc
      - name: Set up QEMU
        uses: docker/setup-qemu-action@v2
      - name: Set up Docker Buildx
        uses: docker/setup-buildx-action@v2
      - name: Login to Docker
        uses: docker/login-action@v1
        with:
          registry: ghcr.io
          username: ${{ github.actor }}
          password: ${{ secrets.GITHUB_TOKEN }}
      - name: E2E build
        uses: docker/build-push-action@v4
        with:
          context: .
          push: true
          tags: ghcr.io/${{ github.repository }}/dekart:${{ env.IMAGE_CACHE_KEY }}
          target: e2etest
          cache-from: type=registry,ref=ghcr.io/${{ github.repository }}/dekart:buildcache
          cache-to: type=registry,ref=ghcr.io/${{ github.repository }}/dekart:buildcache,mode=max
          platforms: linux/amd64
  google-oauth:
=======
  cloud:
>>>>>>> 533cfa74
    runs-on: ubuntu-latest
    services:
      postgres:
        image: postgres:15
        env:
          POSTGRES_PASSWORD: ${{ env.DEKART_POSTGRES_PASSWORD }}
          POSTGRES_USER: ${{ env.DEKART_POSTGRES_USER }}
          POSTGRES_DB: ${{ env.DEKART_POSTGRES_DB }}
        options: >-
          --health-cmd pg_isready
          --health-interval 10s
          --health-timeout 5s
          --health-retries 5
        ports:
          - 5432:5432
    steps:
      - name: Set up Cloud SDK
        uses: google-github-actions/setup-gcloud@v0
        with:
          service_account_key: ${{ secrets.PRIVATE_GITHUB_ACTIONS_DEKART_CLOUD }}
          project_id: dekart-cloud
          export_default_credentials: true
      - name: Configure Docker to use the gcloud command-line tool as a credential helper
        run: gcloud auth configure-docker europe-west3-docker.pkg.dev
      - name: Set up QEMU
        uses: docker/setup-qemu-action@v2
      - name: Set up Docker Buildx
        uses: docker/setup-buildx-action@v2
<<<<<<< HEAD
      - name: Login to Docker
        uses: docker/login-action@v1
        with:
          registry: ghcr.io
          username: ${{ github.actor }}
          password: ${{ secrets.GITHUB_TOKEN }}
      - name: E2E test
=======
      - name: E2E part 1
>>>>>>> 533cfa74
        run: |
          docker run -i \
            --network="host" \
            -v ${GOOGLE_APPLICATION_CREDENTIALS}:${GOOGLE_APPLICATION_CREDENTIALS} \
            -v /tmp/cypress/videos:/dekart/cypress/videos/ \
            -v /tmp/cypress/screenshots:/dekart/cypress/screenshots/ \
            -e DEKART_LOG_DEBUG=1 \
            -e GOOGLE_APPLICATION_CREDENTIALS=$GOOGLE_APPLICATION_CREDENTIALS \
            -e DEKART_POSTGRES_USER=$DEKART_POSTGRES_USER \
            -e DEKART_POSTGRES_PASSWORD=$DEKART_POSTGRES_PASSWORD \
            -e DEKART_POSTGRES_PORT=$DEKART_POSTGRES_PORT \
            -e DEKART_POSTGRES_HOST=localhost \
            -e DEKART_BIGQUERY_PROJECT_ID=dekart-dev \
            -e DEKART_CLOUD_STORAGE_BUCKET=dekart-dev \
            -e DEKART_STORAGE=USER \
            -e DEKART_DATASOURCE=USER \
            -e DEKART_ALLOW_FILE_UPLOAD=1 \
            -e DEKART_REQUIRE_GOOGLE_OAUTH=1 \
            -e DEKART_GOOGLE_OAUTH_CLIENT_ID=${{ secrets.GOOGLE_OAUTH_CLIENT_ID }} \
            -e DEKART_GOOGLE_OAUTH_SECRET=${{ secrets.GOOGLE_OAUTH_SECRET }} \
            -e DEKART_DEV_REFRESH_TOKEN=${{ secrets.DEV_REFRESH_TOKEN_INFO }} \
            -e DEKART_DATA_ENCRYPTION_KEY=projects/398860824064/secrets/dekart-prod-user-data-encoding-key/versions/1 \
          	-e DEKART_CORS_ORIGIN=http://localhost:3000 \
            -e TEST_SPEC=cypress/e2e/bq/cloudBasicFlowStart.cy.js \
            -e CYPRESS_CI=1 \
<<<<<<< HEAD
            ghcr.io/${{ github.repository }}/dekart:${{ env.IMAGE_CACHE_KEY }}
      - name: Upload cypress artifacts
        if: failure()
        uses: actions/upload-artifact@v3
        with:
          name: google-oauth
          path: /tmp/cypress
  bigquery:
    runs-on: ubuntu-latest
    needs: build
    services:
      postgres:
        image: postgres
        env:
          POSTGRES_PASSWORD: ${{ env.DEKART_POSTGRES_PASSWORD }}
          POSTGRES_USER: ${{ env.DEKART_POSTGRES_USER }}
          POSTGRES_DB: ${{ env.DEKART_POSTGRES_DB }}
        options: >-
          --health-cmd pg_isready
          --health-interval 10s
          --health-timeout 5s
          --health-retries 5
        ports:
          - 5432:5432
    steps:
      - name: Create google credentials
        run: |
          echo '${{ secrets.GOOGLE_APPLICATION_CREDENTIALS }}' > $GOOGLE_APPLICATION_CREDENTIALS
      - name: Set up QEMU
        uses: docker/setup-qemu-action@v2
      - name: Set up Docker Buildx
        uses: docker/setup-buildx-action@v2
      - name: Login to Docker
        uses: docker/login-action@v1
        with:
          registry: ghcr.io
          username: ${{ github.actor }}
          password: ${{ secrets.GITHUB_TOKEN }}
      - name: E2E test BigQuery
=======
            europe-west3-docker.pkg.dev/dekart-cloud/dekart/dekart:${{ env.IMAGE_CACHE_KEY }}
      - name: E2E part 2
>>>>>>> 533cfa74
        run: |
          docker run -i \
            --network="host" \
            -v ${GOOGLE_APPLICATION_CREDENTIALS}:${GOOGLE_APPLICATION_CREDENTIALS} \
            -v /tmp/cypress/videos:/dekart/cypress/videos/ \
            -v /tmp/cypress/screenshots:/dekart/cypress/screenshots/ \
            -e DEKART_LOG_DEBUG=1 \
            -e GOOGLE_APPLICATION_CREDENTIALS=$GOOGLE_APPLICATION_CREDENTIALS \
            -e DEKART_POSTGRES_USER=$DEKART_POSTGRES_USER \
            -e DEKART_POSTGRES_PASSWORD=$DEKART_POSTGRES_PASSWORD \
            -e DEKART_POSTGRES_PORT=$DEKART_POSTGRES_PORT \
            -e DEKART_POSTGRES_HOST=localhost \
            -e DEKART_BIGQUERY_PROJECT_ID=dekart-dev \
            -e DEKART_CLOUD_STORAGE_BUCKET=dekart-dev \
            -e DEKART_STORAGE=USER \
            -e DEKART_DATASOURCE=USER \
            -e DEKART_ALLOW_FILE_UPLOAD=1 \
<<<<<<< HEAD
            -e TEST_SPEC=cypress/e2e/bq \
            -e CYPRESS_CI=1 \
            ghcr.io/${{ github.repository }}/dekart:${{ env.IMAGE_CACHE_KEY }}
      - name: Upload cypress artifacts
        if: failure()
        uses: actions/upload-artifact@v3
        with:
          name: bigquery
          path: /tmp/cypress
  athena:
    runs-on: ubuntu-latest
    needs: build
    services:
      postgres:
        image: postgres
        env:
          POSTGRES_PASSWORD: ${{ env.DEKART_POSTGRES_PASSWORD }}
          POSTGRES_USER: ${{ env.DEKART_POSTGRES_USER }}
          POSTGRES_DB: ${{ env.DEKART_POSTGRES_DB }}
        options: >-
          --health-cmd pg_isready
          --health-interval 10s
          --health-timeout 5s
          --health-retries 5
        ports:
          - 5432:5432
    steps:
      - name: Set up QEMU
        uses: docker/setup-qemu-action@v2
      - name: Set up Docker Buildx
        uses: docker/setup-buildx-action@v2
      - name: Login to Docker
        uses: docker/login-action@v1
        with:
          registry: ghcr.io
          username: ${{ github.actor }}
          password: ${{ secrets.GITHUB_TOKEN }}
      - name: E2E test Athena
        run: |
          docker run -i \
            --network="host" \
            -v /tmp/cypress/videos:/dekart/cypress/videos/ \
          	-v /tmp/cypress/screenshots:/dekart/cypress/screenshots/ \
            -e DEKART_LOG_DEBUG=1 \
            -e DEKART_POSTGRES_USER=$DEKART_POSTGRES_USER \
            -e DEKART_POSTGRES_PASSWORD=$DEKART_POSTGRES_PASSWORD \
            -e DEKART_POSTGRES_PORT=$DEKART_POSTGRES_PORT \
            -e DEKART_POSTGRES_HOST=localhost \
            -e DEKART_STORAGE=S3 \
            -e DEKART_DATASOURCE=ATHENA \
            -e DEKART_CLOUD_STORAGE_BUCKET=${{ secrets.S3_BUCKET }} \
            -e DEKART_ATHENA_S3_OUTPUT_LOCATION=${{ secrets.S3_BUCKET }} \
            -e DEKART_ATHENA_CATALOG=AwsDataCatalog \
            -e AWS_REGION=$AWS_REGION \
            -e AWS_ACCESS_KEY_ID=${{ secrets.AWS_ACCESS_KEY_ID }} \
            -e AWS_SECRET_ACCESS_KEY=${{ secrets.AWS_SECRET_ACCESS_KEY }} \
            -e DEKART_ALLOW_FILE_UPLOAD=1 \
            -e DEKART_CORS_ORIGIN=http://localhost:3000 \
            -e TEST_SPEC=cypress/e2e/athena \
            -e CYPRESS_CI=1 \
            ghcr.io/${{ github.repository }}/dekart:${{ env.IMAGE_CACHE_KEY }}
      - name: Upload cypress artifacts
        if: failure()
        uses: actions/upload-artifact@v3
        with:
          name: athena
          path: /tmp/cypress
  snowflake-s3:
    runs-on: ubuntu-latest
    needs: build
    services:
      postgres:
        image: postgres
        env:
          POSTGRES_PASSWORD: ${{ env.DEKART_POSTGRES_PASSWORD }}
          POSTGRES_USER: ${{ env.DEKART_POSTGRES_USER }}
          POSTGRES_DB: ${{ env.DEKART_POSTGRES_DB }}
        options: >-
          --health-cmd pg_isready
          --health-interval 10s
          --health-timeout 5s
          --health-retries 5
        ports:
          - 5432:5432
    steps:
      - name: Set up QEMU
        uses: docker/setup-qemu-action@v2
      - name: Set up Docker Buildx
        uses: docker/setup-buildx-action@v2
      - name: Login to Docker
        uses: docker/login-action@v1
        with:
          registry: ghcr.io
          username: ${{ github.actor }}
          password: ${{ secrets.GITHUB_TOKEN }}
      - name: E2E test Snowflake
        run: |
          docker run -i \
            --network="host" \
            -v /tmp/cypress/videos:/dekart/cypress/videos/ \
          	-v /tmp/cypress/screenshots:/dekart/cypress/screenshots/ \
            -e DEKART_LOG_DEBUG=1 \
            -e DEKART_POSTGRES_USER=$DEKART_POSTGRES_USER \
            -e DEKART_POSTGRES_PASSWORD=$DEKART_POSTGRES_PASSWORD \
            -e DEKART_POSTGRES_PORT=$DEKART_POSTGRES_PORT \
            -e DEKART_POSTGRES_HOST=localhost \
            -e DEKART_STORAGE=S3 \
            -e DEKART_DATASOURCE=SNOWFLAKE \
            -e DEKART_CLOUD_STORAGE_BUCKET=${{ secrets.S3_BUCKET }} \
            -e AWS_REGION=$AWS_REGION \
            -e AWS_ACCESS_KEY_ID=${{ secrets.AWS_ACCESS_KEY_ID }} \
            -e AWS_SECRET_ACCESS_KEY=${{ secrets.AWS_SECRET_ACCESS_KEY }} \
            -e DEKART_ALLOW_FILE_UPLOAD=1 \
=======
            -e DEKART_REQUIRE_GOOGLE_OAUTH=1 \
            -e DEKART_GOOGLE_OAUTH_CLIENT_ID=${{ secrets.GOOGLE_OAUTH_CLIENT_ID }} \
            -e DEKART_GOOGLE_OAUTH_SECRET=${{ secrets.GOOGLE_OAUTH_SECRET }} \
            -e DEKART_DEV_REFRESH_TOKEN=${{ secrets.DEV_REFRESH_TOKEN }} \
            -e DEKART_DATA_ENCRYPTION_KEY=projects/398860824064/secrets/dekart-prod-user-data-encoding-key/versions/1 \
>>>>>>> 533cfa74
            -e DEKART_CORS_ORIGIN=http://localhost:3000 \
            -e TEST_SPEC=cypress/e2e/bq/cloudBasicFlowEnd.cy.js \
            -e CYPRESS_CI=1 \
<<<<<<< HEAD
            -e DEKART_SNOWFLAKE_ACCOUNT_ID=${{ secrets.SNOWFLAKE_ACCOUNT_ID }} \
            -e DEKART_SNOWFLAKE_USER=${{ secrets.SNOWFLAKE_USER }} \
            -e DEKART_SNOWFLAKE_PASSWORD=${{ secrets.SNOWFLAKE_PASSWORD }} \
            -e DEKART_DEV_CLAIMS_EMAIL=test@gmail.com \
            -e DEKART_REQUIRE_AMAZON_OIDC=1 \
            ghcr.io/${{ github.repository }}/dekart:${{ env.IMAGE_CACHE_KEY }}
=======
            europe-west3-docker.pkg.dev/dekart-cloud/dekart/dekart:${{ env.IMAGE_CACHE_KEY }}
>>>>>>> 533cfa74
      - name: Upload cypress artifacts
        if: failure()
        uses: actions/upload-artifact@v3
        with:
<<<<<<< HEAD
          name: snowflake-s3
          path: /tmp/cypress
  snowflake-sqlite:
    runs-on: ubuntu-latest
    needs: build
    steps:
      - name: Set up QEMU
        uses: docker/setup-qemu-action@v2
      - name: Set up Docker Buildx
        uses: docker/setup-buildx-action@v2
      - name: Login to Docker
        uses: docker/login-action@v1
        with:
          registry: ghcr.io
          username: ${{ github.actor }}
          password: ${{ secrets.GITHUB_TOKEN }}
      - name: E2E test Snowflake
        run: |
          docker run -i \
            --network="host" \
            -v /tmp/cypress/videos:/dekart/cypress/videos/ \
          	-v /tmp/cypress/screenshots:/dekart/cypress/screenshots/ \
            -e DEKART_LOG_DEBUG=1 \
            -e DEKART_STORAGE=SNOWFLAKE \
            -e DEKART_DATASOURCE=SNOWFLAKE \
            -e DEKART_CORS_ORIGIN=null \
            -e TEST_SPEC=cypress/e2e/snowflake \
            -e CYPRESS_CI=1 \
            -e DEKART_SNOWFLAKE_ACCOUNT_ID=${{ secrets.SNOWFLAKE_ACCOUNT_ID }} \
            -e DEKART_SNOWFLAKE_USER=${{ secrets.SNOWFLAKE_USER }} \
            -e DEKART_SNOWFLAKE_PASSWORD=${{ secrets.SNOWFLAKE_PASSWORD }} \
            -e DEKART_SQLITE_DB_PATH=./dekart.db \
            -e DEKART_REQUIRE_SNOWFLAKE_CONTEXT=1 \
            -e DEKART_DEV_CLAIMS_EMAIL=bilonenko.v2@gmail.com \
            ghcr.io/${{ github.repository }}/dekart:${{ env.IMAGE_CACHE_KEY }}
      - name: Upload cypress artifacts
        if: failure()
        uses: actions/upload-artifact@v3
        with:
          name: snowflake
=======
          name: bigquery
>>>>>>> 533cfa74
          path: /tmp/cypress<|MERGE_RESOLUTION|>--- conflicted
+++ resolved
@@ -8,8 +8,7 @@
   DEKART_POSTGRES_DB: dekart
   IMAGE_CACHE_KEY: e2etest-${{ github.run_id }}
 jobs:
-<<<<<<< HEAD
-  build:
+  cloud:
     runs-on: ubuntu-latest
     steps:
       - name: Check out the repo
@@ -39,10 +38,8 @@
           cache-to: type=registry,ref=ghcr.io/${{ github.repository }}/dekart:buildcache,mode=max
           platforms: linux/amd64
   google-oauth:
-=======
-  cloud:
->>>>>>> 533cfa74
-    runs-on: ubuntu-latest
+    runs-on: ubuntu-latest
+    needs: build
     services:
       postgres:
         image: postgres:15
@@ -58,8 +55,40 @@
         ports:
           - 5432:5432
     steps:
-      - name: Set up Cloud SDK
-        uses: google-github-actions/setup-gcloud@v0
+      - name: Create google credentials
+        run: |
+          echo '${{ secrets.GOOGLE_APPLICATION_CREDENTIALS }}' > $GOOGLE_APPLICATION_CREDENTIALS
+      - name: Set up QEMU
+        uses: docker/setup-qemu-action@v2
+      - name: Set up Docker Buildx
+        uses: docker/setup-buildx-action@v2
+      - name: Login to Docker
+        uses: docker/login-action@v1
+        with:
+          registry: ghcr.io
+          username: ${{ github.actor }}
+          password: ${{ secrets.GITHUB_TOKEN }}
+      - name: E2E test
+        run: |
+          docker run -i \
+            --network="host" \
+            -v /tmp/cypress/videos:/dekart/cypress/videos/ \
+          	-v /tmp/cypress/screenshots:/dekart/cypress/screenshots/ \
+            -e DEKART_POSTGRES_USER=$DEKART_POSTGRES_USER \
+            -e DEKART_POSTGRES_PASSWORD=$DEKART_POSTGRES_PASSWORD \
+            -e DEKART_POSTGRES_PORT=$DEKART_POSTGRES_PORT \
+            -e DEKART_POSTGRES_HOST=localhost \
+            -e DEKART_ALLOW_FILE_UPLOAD=1 \
+            -e DEKART_REQUIRE_GOOGLE_OAUTH=1 \
+            -e DEKART_GOOGLE_OAUTH_CLIENT_ID=${{ secrets.GOOGLE_OAUTH_CLIENT_ID }} \
+            -e DEKART_GOOGLE_OAUTH_SECRET=${{ secrets.GOOGLE_OAUTH_SECRET }} \
+            -e DEKART_DEV_REFRESH_TOKEN=${{ secrets.DEV_REFRESH_TOKEN }} \
+            -e TEST_SPEC=cypress/e2e/google-oauth \
+            -e CYPRESS_CI=1 \
+            ghcr.io/${{ github.repository }}/dekart:${{ env.IMAGE_CACHE_KEY }}
+      - name: Upload cypress artifacts
+        if: failure()
+        uses: actions/upload-artifact@v3
         with:
           service_account_key: ${{ secrets.PRIVATE_GITHUB_ACTIONS_DEKART_CLOUD }}
           project_id: dekart-cloud
@@ -70,17 +99,13 @@
         uses: docker/setup-qemu-action@v2
       - name: Set up Docker Buildx
         uses: docker/setup-buildx-action@v2
-<<<<<<< HEAD
-      - name: Login to Docker
-        uses: docker/login-action@v1
-        with:
-          registry: ghcr.io
-          username: ${{ github.actor }}
-          password: ${{ secrets.GITHUB_TOKEN }}
-      - name: E2E test
-=======
-      - name: E2E part 1
->>>>>>> 533cfa74
+      - name: Login to Docker
+        uses: docker/login-action@v1
+        with:
+          registry: ghcr.io
+          username: ${{ github.actor }}
+          password: ${{ secrets.GITHUB_TOKEN }}
+      - name: E2E test BigQuery
         run: |
           docker run -i \
             --network="host" \
@@ -106,15 +131,14 @@
           	-e DEKART_CORS_ORIGIN=http://localhost:3000 \
             -e TEST_SPEC=cypress/e2e/bq/cloudBasicFlowStart.cy.js \
             -e CYPRESS_CI=1 \
-<<<<<<< HEAD
-            ghcr.io/${{ github.repository }}/dekart:${{ env.IMAGE_CACHE_KEY }}
-      - name: Upload cypress artifacts
-        if: failure()
-        uses: actions/upload-artifact@v3
-        with:
-          name: google-oauth
+            ghcr.io/${{ github.repository }}/dekart:${{ env.IMAGE_CACHE_KEY }}
+      - name: Upload cypress artifacts
+        if: failure()
+        uses: actions/upload-artifact@v3
+        with:
+          name: bigquery
           path: /tmp/cypress
-  bigquery:
+  athena:
     runs-on: ubuntu-latest
     needs: build
     services:
@@ -132,52 +156,47 @@
         ports:
           - 5432:5432
     steps:
-      - name: Create google credentials
-        run: |
-          echo '${{ secrets.GOOGLE_APPLICATION_CREDENTIALS }}' > $GOOGLE_APPLICATION_CREDENTIALS
-      - name: Set up QEMU
-        uses: docker/setup-qemu-action@v2
-      - name: Set up Docker Buildx
-        uses: docker/setup-buildx-action@v2
-      - name: Login to Docker
-        uses: docker/login-action@v1
-        with:
-          registry: ghcr.io
-          username: ${{ github.actor }}
-          password: ${{ secrets.GITHUB_TOKEN }}
-      - name: E2E test BigQuery
-=======
-            europe-west3-docker.pkg.dev/dekart-cloud/dekart/dekart:${{ env.IMAGE_CACHE_KEY }}
-      - name: E2E part 2
->>>>>>> 533cfa74
-        run: |
-          docker run -i \
-            --network="host" \
-            -v ${GOOGLE_APPLICATION_CREDENTIALS}:${GOOGLE_APPLICATION_CREDENTIALS} \
-            -v /tmp/cypress/videos:/dekart/cypress/videos/ \
-            -v /tmp/cypress/screenshots:/dekart/cypress/screenshots/ \
-            -e DEKART_LOG_DEBUG=1 \
-            -e GOOGLE_APPLICATION_CREDENTIALS=$GOOGLE_APPLICATION_CREDENTIALS \
-            -e DEKART_POSTGRES_USER=$DEKART_POSTGRES_USER \
-            -e DEKART_POSTGRES_PASSWORD=$DEKART_POSTGRES_PASSWORD \
-            -e DEKART_POSTGRES_PORT=$DEKART_POSTGRES_PORT \
-            -e DEKART_POSTGRES_HOST=localhost \
-            -e DEKART_BIGQUERY_PROJECT_ID=dekart-dev \
-            -e DEKART_CLOUD_STORAGE_BUCKET=dekart-dev \
-            -e DEKART_STORAGE=USER \
-            -e DEKART_DATASOURCE=USER \
-            -e DEKART_ALLOW_FILE_UPLOAD=1 \
-<<<<<<< HEAD
-            -e TEST_SPEC=cypress/e2e/bq \
-            -e CYPRESS_CI=1 \
-            ghcr.io/${{ github.repository }}/dekart:${{ env.IMAGE_CACHE_KEY }}
-      - name: Upload cypress artifacts
-        if: failure()
-        uses: actions/upload-artifact@v3
-        with:
-          name: bigquery
+      - name: Set up QEMU
+        uses: docker/setup-qemu-action@v2
+      - name: Set up Docker Buildx
+        uses: docker/setup-buildx-action@v2
+      - name: Login to Docker
+        uses: docker/login-action@v1
+        with:
+          registry: ghcr.io
+          username: ${{ github.actor }}
+          password: ${{ secrets.GITHUB_TOKEN }}
+      - name: E2E test Athena
+        run: |
+          docker run -i \
+            --network="host" \
+            -v /tmp/cypress/videos:/dekart/cypress/videos/ \
+          	-v /tmp/cypress/screenshots:/dekart/cypress/screenshots/ \
+            -e DEKART_LOG_DEBUG=1 \
+            -e DEKART_POSTGRES_USER=$DEKART_POSTGRES_USER \
+            -e DEKART_POSTGRES_PASSWORD=$DEKART_POSTGRES_PASSWORD \
+            -e DEKART_POSTGRES_PORT=$DEKART_POSTGRES_PORT \
+            -e DEKART_POSTGRES_HOST=localhost \
+            -e DEKART_STORAGE=S3 \
+            -e DEKART_DATASOURCE=ATHENA \
+            -e DEKART_CLOUD_STORAGE_BUCKET=${{ secrets.S3_BUCKET }} \
+            -e DEKART_ATHENA_S3_OUTPUT_LOCATION=${{ secrets.S3_BUCKET }} \
+            -e DEKART_ATHENA_CATALOG=AwsDataCatalog \
+            -e AWS_REGION=$AWS_REGION \
+            -e AWS_ACCESS_KEY_ID=${{ secrets.AWS_ACCESS_KEY_ID }} \
+            -e AWS_SECRET_ACCESS_KEY=${{ secrets.AWS_SECRET_ACCESS_KEY }} \
+            -e DEKART_ALLOW_FILE_UPLOAD=1 \
+            -e DEKART_CORS_ORIGIN=http://localhost:3000 \
+            -e TEST_SPEC=cypress/e2e/athena \
+            -e CYPRESS_CI=1 \
+            ghcr.io/${{ github.repository }}/dekart:${{ env.IMAGE_CACHE_KEY }}
+      - name: Upload cypress artifacts
+        if: failure()
+        uses: actions/upload-artifact@v3
+        with:
+          name: athena
           path: /tmp/cypress
-  athena:
+  snowflake-s3:
     runs-on: ubuntu-latest
     needs: build
     services:
@@ -205,64 +224,6 @@
           registry: ghcr.io
           username: ${{ github.actor }}
           password: ${{ secrets.GITHUB_TOKEN }}
-      - name: E2E test Athena
-        run: |
-          docker run -i \
-            --network="host" \
-            -v /tmp/cypress/videos:/dekart/cypress/videos/ \
-          	-v /tmp/cypress/screenshots:/dekart/cypress/screenshots/ \
-            -e DEKART_LOG_DEBUG=1 \
-            -e DEKART_POSTGRES_USER=$DEKART_POSTGRES_USER \
-            -e DEKART_POSTGRES_PASSWORD=$DEKART_POSTGRES_PASSWORD \
-            -e DEKART_POSTGRES_PORT=$DEKART_POSTGRES_PORT \
-            -e DEKART_POSTGRES_HOST=localhost \
-            -e DEKART_STORAGE=S3 \
-            -e DEKART_DATASOURCE=ATHENA \
-            -e DEKART_CLOUD_STORAGE_BUCKET=${{ secrets.S3_BUCKET }} \
-            -e DEKART_ATHENA_S3_OUTPUT_LOCATION=${{ secrets.S3_BUCKET }} \
-            -e DEKART_ATHENA_CATALOG=AwsDataCatalog \
-            -e AWS_REGION=$AWS_REGION \
-            -e AWS_ACCESS_KEY_ID=${{ secrets.AWS_ACCESS_KEY_ID }} \
-            -e AWS_SECRET_ACCESS_KEY=${{ secrets.AWS_SECRET_ACCESS_KEY }} \
-            -e DEKART_ALLOW_FILE_UPLOAD=1 \
-            -e DEKART_CORS_ORIGIN=http://localhost:3000 \
-            -e TEST_SPEC=cypress/e2e/athena \
-            -e CYPRESS_CI=1 \
-            ghcr.io/${{ github.repository }}/dekart:${{ env.IMAGE_CACHE_KEY }}
-      - name: Upload cypress artifacts
-        if: failure()
-        uses: actions/upload-artifact@v3
-        with:
-          name: athena
-          path: /tmp/cypress
-  snowflake-s3:
-    runs-on: ubuntu-latest
-    needs: build
-    services:
-      postgres:
-        image: postgres
-        env:
-          POSTGRES_PASSWORD: ${{ env.DEKART_POSTGRES_PASSWORD }}
-          POSTGRES_USER: ${{ env.DEKART_POSTGRES_USER }}
-          POSTGRES_DB: ${{ env.DEKART_POSTGRES_DB }}
-        options: >-
-          --health-cmd pg_isready
-          --health-interval 10s
-          --health-timeout 5s
-          --health-retries 5
-        ports:
-          - 5432:5432
-    steps:
-      - name: Set up QEMU
-        uses: docker/setup-qemu-action@v2
-      - name: Set up Docker Buildx
-        uses: docker/setup-buildx-action@v2
-      - name: Login to Docker
-        uses: docker/login-action@v1
-        with:
-          registry: ghcr.io
-          username: ${{ github.actor }}
-          password: ${{ secrets.GITHUB_TOKEN }}
       - name: E2E test Snowflake
         run: |
           docker run -i \
@@ -281,31 +242,19 @@
             -e AWS_ACCESS_KEY_ID=${{ secrets.AWS_ACCESS_KEY_ID }} \
             -e AWS_SECRET_ACCESS_KEY=${{ secrets.AWS_SECRET_ACCESS_KEY }} \
             -e DEKART_ALLOW_FILE_UPLOAD=1 \
-=======
-            -e DEKART_REQUIRE_GOOGLE_OAUTH=1 \
-            -e DEKART_GOOGLE_OAUTH_CLIENT_ID=${{ secrets.GOOGLE_OAUTH_CLIENT_ID }} \
-            -e DEKART_GOOGLE_OAUTH_SECRET=${{ secrets.GOOGLE_OAUTH_SECRET }} \
-            -e DEKART_DEV_REFRESH_TOKEN=${{ secrets.DEV_REFRESH_TOKEN }} \
-            -e DEKART_DATA_ENCRYPTION_KEY=projects/398860824064/secrets/dekart-prod-user-data-encoding-key/versions/1 \
->>>>>>> 533cfa74
             -e DEKART_CORS_ORIGIN=http://localhost:3000 \
-            -e TEST_SPEC=cypress/e2e/bq/cloudBasicFlowEnd.cy.js \
-            -e CYPRESS_CI=1 \
-<<<<<<< HEAD
+            -e TEST_SPEC=cypress/e2e/snowflake-s3 \
+            -e CYPRESS_CI=1 \
             -e DEKART_SNOWFLAKE_ACCOUNT_ID=${{ secrets.SNOWFLAKE_ACCOUNT_ID }} \
             -e DEKART_SNOWFLAKE_USER=${{ secrets.SNOWFLAKE_USER }} \
             -e DEKART_SNOWFLAKE_PASSWORD=${{ secrets.SNOWFLAKE_PASSWORD }} \
             -e DEKART_DEV_CLAIMS_EMAIL=test@gmail.com \
             -e DEKART_REQUIRE_AMAZON_OIDC=1 \
             ghcr.io/${{ github.repository }}/dekart:${{ env.IMAGE_CACHE_KEY }}
-=======
-            europe-west3-docker.pkg.dev/dekart-cloud/dekart/dekart:${{ env.IMAGE_CACHE_KEY }}
->>>>>>> 533cfa74
-      - name: Upload cypress artifacts
-        if: failure()
-        uses: actions/upload-artifact@v3
-        with:
-<<<<<<< HEAD
+      - name: Upload cypress artifacts
+        if: failure()
+        uses: actions/upload-artifact@v3
+        with:
           name: snowflake-s3
           path: /tmp/cypress
   snowflake-sqlite:
@@ -346,7 +295,4 @@
         uses: actions/upload-artifact@v3
         with:
           name: snowflake
-=======
-          name: bigquery
->>>>>>> 533cfa74
           path: /tmp/cypress