package dekart

import (
	"context"
	"database/sql"
	"dekart/src/proto"
	"dekart/src/server/secrets"
	"dekart/src/server/storage"
	"dekart/src/server/user"
	"os"
	"time"

	"github.com/google/uuid"
	"github.com/rs/zerolog/log"
	"google.golang.org/grpc/codes"
	"google.golang.org/grpc/status"
)

func (s Server) TestConnection(ctx context.Context, req *proto.TestConnectionRequest) (*proto.TestConnectionResponse, error) {
	claims := user.GetClaims(ctx)
	if claims == nil {
		return nil, Unauthenticated
	}
	conn := req.Connection
	if conn == nil {
		return nil, status.Error(codes.InvalidArgument, "connection is required")
	}
	res, err := s.jobs.TestConnection(ctx, req)
	if err != nil {
		log.Err(err).Msg("TestConnection failed")
		return nil, status.Error(codes.Internal, err.Error())
	}
	if !res.Success {
		return res, nil
	}
	if req.Connection.CloudStorageBucket == "" && os.Getenv("DEKART_STORAGE") == "USER" {
		// if no bucket is provided, temp storage is used
		return &proto.TestConnectionResponse{
			Success: true,
		}, nil
	}
	return storage.TestConnection(ctx, req.Connection)
}

func (s Server) getBucketNameFromConnection(conn *proto.Connection) string {
	if conn == nil {
		return storage.GetDefaultBucketName()
	}

	bucketName := conn.CloudStorageBucket

	return bucketName
}

func (s Server) getConnectionFromDatasetID(ctx context.Context, datasetID string) (*proto.Connection, error) {
	var connectionID sql.NullString
	err := s.db.QueryRowContext(ctx,
		`select
			connection_id
		from datasets
		where id=$1 limit 1`,
		datasetID,
	).Scan(&connectionID)
	if err != nil {
		if err == sql.ErrNoRows {
			// legacy query
			return s.getConnection(ctx, "")
		}
		log.Err(err).Msg("select from datasets failed")
		return nil, err
	}
	return s.getConnection(ctx, connectionID.String)
}

func (s Server) getConnectionFromQueryID(ctx context.Context, queryID string) (*proto.Connection, error) {
	var connectionID sql.NullString
	err := s.db.QueryRowContext(ctx,
		`select
			connection_id
		from queries join datasets on (queries.id=datasets.query_id)
		where queries.id=$1 limit 1`,
		queryID,
	).Scan(&connectionID)
	if err != nil {
		if err == sql.ErrNoRows {
			// legacy query
			return s.getConnection(ctx, "")
		}
		log.Err(err).Msg("select from queries failed")
		return nil, err
	}
	return s.getConnection(ctx, connectionID.String)
}

func (s Server) getConnectionFromFileID(ctx context.Context, fileID string) (*proto.Connection, error) {
	var connectionID sql.NullString
	err := s.db.QueryRowContext(ctx,
		`select
			connection_id
		from files join datasets on (files.id=datasets.file_id)
		where files.id=$1 limit 1`,
		fileID,
	).Scan(&connectionID)
	if err != nil {
		log.Err(err).Msg("select from files failed")
		return nil, err
	}
	return s.getConnection(ctx, connectionID.String)
}

// getConnection gets connection by id; it does not check if user has access to it or if it is archived
func (s Server) getConnection(ctx context.Context, connectionID string) (*proto.Connection, error) {

	if connectionID == "default" || connectionID == "" {
		return &proto.Connection{
			Id:                 "default",
			ConnectionName:     "default",
			CloudStorageBucket: storage.GetDefaultBucketName(),
			BigqueryProjectId:  os.Getenv("DEKART_BIGQUERY_PROJECT_ID"),
			IsDefault:          true,
		}, nil
	}

	res, err := s.db.QueryContext(ctx, `
		select
			id,
			connection_name,
			bigquery_project_id,
			cloud_storage_bucket,
			connection_type,
			snowflake_account_id,
			snowflake_username,
			snowflake_password_encrypted,
			snowflake_warehouse,
			bigquery_key_encrypted,
			(select count(*) from datasets where connection_id=connections.id) as dataset_count
		from connections where id=$1 limit 1`,
		connectionID,
	)
	if err != nil {
		log.Err(err).Msg("select from connections failed")
		return nil, err
	}
	defer res.Close()
	connection := proto.Connection{}
	for res.Next() {
		ID := sql.NullString{}
		bigqueryProjectId := sql.NullString{}
		cloudStorageBucket := sql.NullString{}
		var connectionType proto.ConnectionType
		snowflakeUser := sql.NullString{}
		snowflakePassword := sql.NullString{}
		bigqueryKey := sql.NullString{}
		snowflakeAccountID := sql.NullString{}
		snowflakeWarehouse := sql.NullString{}
		err := res.Scan(
			&ID,
			&connection.ConnectionName,
			&bigqueryProjectId,
			&cloudStorageBucket,
			&connectionType,
			&snowflakeAccountID,
			&snowflakeUser,
			&snowflakePassword,
			&snowflakeWarehouse,
			&bigqueryKey,
			&connection.DatasetCount,
		)
		connection.Id = ID.String
		connection.BigqueryProjectId = bigqueryProjectId.String
		connection.CloudStorageBucket = cloudStorageBucket.String
		connection.ConnectionType = connectionType
		connection.SnowflakeUsername = snowflakeUser.String
		connection.SnowflakeAccountId = snowflakeAccountID.String
		connection.SnowflakeWarehouse = snowflakeWarehouse.String
		if snowflakePassword.String != "" {
			connection.SnowflakePassword = &proto.Secret{
				ServerEncrypted: snowflakePassword.String,
			}
		}
		if bigqueryKey.String != "" {
			connection.BigqueryKey = &proto.Secret{
				ServerEncrypted: bigqueryKey.String,
			}
		}
		if connection.CloudStorageBucket != "" {
			connection.CanStoreFiles = true
		}
		if err != nil {
			log.Err(err).Msg("scan failed")
			return nil, status.Error(codes.Internal, err.Error())
		}
	}
	if connection.Id == "" {
		log.Warn().Msgf("connection not found id:%s", connectionID)
		return nil, nil
	}
	return &connection, nil
}

// getConnections list for connections created by user
func (s Server) getConnections(ctx context.Context) ([]*proto.Connection, error) {
	connections := make([]*proto.Connection, 0)
	rows, err := s.db.QueryContext(ctx,
		`select
			id,
			connection_name,
			bigquery_project_id,
			cloud_storage_bucket,
			connection_type,
			snowflake_account_id,
			snowflake_username,
			snowflake_password_encrypted,
			snowflake_warehouse,
			is_default,
			created_at,
			updated_at,
			author_email,
			bigquery_key_encrypted,
			(select count(*) from datasets where connection_id=connections.id) as dataset_count
		from connections where archived=false and workspace_id=$1 order by created_at desc`,
		checkWorkspace(ctx).ID,
	)
	if err != nil {
		if err == context.Canceled {
			return nil, err
		}
		log.Err(err).Msg("select from connections failed")
		return nil, err
	}
	defer rows.Close()
	lastDefault := time.Time{}
	lastDefaultIndex := -1
	for rows.Next() {
		connection := proto.Connection{}
		ID := sql.NullString{}
		bigqueryProjectId := sql.NullString{}
		cloudStorageBucket := sql.NullString{}
		snowflakeAccountID := sql.NullString{}
		snowflakeUsername := sql.NullString{}
		snowflakePassword := sql.NullString{}
		bigqueryKey := sql.NullString{}
		snowflakeWarehouse := sql.NullString{}
		isDefault := false
		createdAt := time.Time{}
		updatedAt := time.Time{}
		err := rows.Scan(
			&ID,
			&connection.ConnectionName,
			&bigqueryProjectId,
			&cloudStorageBucket,
			&connection.ConnectionType,
			&snowflakeAccountID,
			&snowflakeUsername,
			&snowflakePassword,
			&snowflakeWarehouse,
			&isDefault,
			&createdAt,
			&updatedAt,
			&connection.AuthorEmail,
			&bigqueryKey,
			&connection.DatasetCount,
		)
		if err != nil {
			log.Fatal().Err(err).Msg("scan failed")
		}
		if isDefault {
			if lastDefaultIndex == -1 {
				lastDefaultIndex = len(connections)
			}
			// is_default is not a unique constraint, so there can be multiple default connections
			// this is design decision to avoid race conditions when updating default connection
			if lastDefault.Before(updatedAt) {
				lastDefault = updatedAt
				lastDefaultIndex = len(connections)
			}
		}
		connection.Id = ID.String
		connection.BigqueryProjectId = bigqueryProjectId.String
		connection.CloudStorageBucket = cloudStorageBucket.String
		connection.SnowflakeAccountId = snowflakeAccountID.String
		connection.SnowflakeUsername = snowflakeUsername.String
		connection.SnowflakeWarehouse = snowflakeWarehouse.String
		connection.SnowflakePassword = secrets.EncryptedToClient(snowflakePassword.String)
		connection.BigqueryKey = secrets.EncryptedToClient(bigqueryKey.String)
		connection.UpdatedAt = updatedAt.Unix()
		connection.CreatedAt = createdAt.Unix()
		if connection.CloudStorageBucket != "" {
			connection.CanStoreFiles = true
		}
		connections = append(connections, &connection)
	}

	if lastDefaultIndex != -1 {
		connections[lastDefaultIndex].IsDefault = true
	} else if len(connections) > 0 {
		// if no default connection is set, set the first one as default
		connections[len(connections)-1].IsDefault = true
	}

	return connections, nil

}

func (s Server) getDefaultConnection(ctx context.Context) (*proto.Connection, error) {
	claims := user.GetClaims(ctx)
	if claims == nil {
		return nil, Unauthenticated
	}
	connections, err := s.getConnections(ctx)
	if err != nil {
		log.Err(err).Msg("getConnections failed")
		return nil, err
	}
	for _, connection := range connections {
		if connection.IsDefault {
			return connection, nil
		}
	}
	return nil, nil
}

func (s Server) SetDefaultConnection(ctx context.Context, req *proto.SetDefaultConnectionRequest) (*proto.SetDefaultConnectionResponse, error) {
	claims := user.GetClaims(ctx)
	if claims == nil {
		return nil, Unauthenticated
	}
	_, err := s.db.ExecContext(ctx,
		`update connections set
			is_default=true,
			updated_at=CURRENT_TIMESTAMP
		where id=$1`,
		req.ConnectionId,
	)
	if err != nil {
		log.Err(err).Msg("update connections failed")
		return nil, err
	}
	s.userStreams.PingAll()
	return &proto.SetDefaultConnectionResponse{}, nil
}

func (s Server) UpdateConnection(ctx context.Context, req *proto.UpdateConnectionRequest) (*proto.UpdateConnectionResponse, error) {
	claims := user.GetClaims(ctx)
	if claims == nil {
		return nil, Unauthenticated
	}
	if checkWorkspace(ctx).UserRole != proto.UserRole_ROLE_ADMIN {
		return nil, status.Error(codes.PermissionDenied, "only admins can edit connections")
	}

	err := validateReqConnection(req.Connection)
	if err != nil {
		return nil, err
	}

	_, err = uuid.Parse(req.Connection.Id)
	if err != nil {
		return nil, status.Error(codes.InvalidArgument, "invalid connection id")
	}

	var res sql.Result

	if req.Connection.ConnectionType == proto.ConnectionType_CONNECTION_TYPE_SNOWFLAKE {
		res, err = s.db.ExecContext(ctx,
			`update connections set
				connection_name=$1,
				snowflake_account_id=$2,
				snowflake_username=$3,
				snowflake_warehouse=$4,
				updated_at=CURRENT_TIMESTAMP
			where id=$5`,
			req.Connection.ConnectionName,
			req.Connection.SnowflakeAccountId,
			req.Connection.SnowflakeUsername,
			req.Connection.SnowflakeWarehouse,
			req.Connection.Id,
		)
		// update password if it is provided
		snowflakePassword := secrets.SecretToServerEncrypted(req.Connection.SnowflakePassword, claims)
		if snowflakePassword != "" && err == nil {
			res, err = s.db.ExecContext(ctx,
				`update connections set
				snowflake_password_encrypted=$1
			where id=$2`,
				snowflakePassword,
				req.Connection.Id,
			)
		}
	} else {
		res, err = s.db.ExecContext(ctx,
			`update connections set
			connection_name=$1,
<<<<<<< HEAD
			bigquery_project_id=$2,
			cloud_storage_bucket=$3,
			updated_at=CURRENT_TIMESTAMP
		where id=$4`,
=======
			cloud_storage_bucket=$2,
			updated_at=now()
			where id=$3`,
>>>>>>> d0ba0850
			req.Connection.ConnectionName,
			req.Connection.CloudStorageBucket,
			req.Connection.Id,
		)
		if req.Connection.BigqueryProjectId != "" && err == nil {
			res, err = s.db.ExecContext(ctx,
				`update connections set
				bigquery_project_id=$1
			where id=$2`,
				req.Connection.BigqueryProjectId,
				req.Connection.Id,
			)
		}
		if req.Connection.BigqueryKey != nil && err == nil {
			res, err = s.db.ExecContext(ctx,
				`update connections set
				bigquery_key_encrypted=$1
			where id=$2`,
				secrets.SecretToServerEncrypted(req.Connection.BigqueryKey, claims),
				req.Connection.Id,
			)
		}
	}
	if err != nil {
		log.Err(err).Msg("update connections failed")
		return nil, err
	}
	rowsAffected, err := res.RowsAffected()
	if err != nil {
		log.Err(err).Msg("rows affected failed")
		return nil, err
	}
	if rowsAffected == 0 {
		return nil, status.Error(codes.NotFound, "connection not found")
	}
	s.userStreams.PingAll()
	return &proto.UpdateConnectionResponse{
		Connection: req.Connection,
	}, nil
}

func (s Server) getReportsAffectedByConnectionArchive(ctx context.Context, connectionID string) ([]string, error) {
	reportIDs := make([]string, 0)
	rows, err := s.db.QueryContext(ctx,
		`select
			reports.id
		from reports
		join datasets on (reports.id=datasets.report_id)
		where datasets.connection_id=$1 and datasets.file_id is null and datasets.query_id is null`,
		connectionID,
	)
	if err != nil {
		log.Err(err).Msg("select from reports failed")
		return nil, err
	}
	defer rows.Close()
	for rows.Next() {
		reportID := sql.NullString{}
		err := rows.Scan(
			&reportID,
		)
		if err != nil {
			log.Err(err).Msg("scan failed")
			return nil, err
		}
		reportIDs = append(reportIDs, reportID.String)
	}
	return reportIDs, nil
}

func (s Server) ArchiveConnection(ctx context.Context, req *proto.ArchiveConnectionRequest) (*proto.ArchiveConnectionResponse, error) {
	claims := user.GetClaims(ctx)
	if claims == nil {
		return nil, Unauthenticated
	}
	if checkWorkspace(ctx).UserRole != proto.UserRole_ROLE_ADMIN {
		return nil, status.Error(codes.PermissionDenied, "only admins can edit connections")
	}
	workspaceInfo := checkWorkspace(ctx)
	res, err := s.db.ExecContext(ctx,
		`update connections set
			archived=true,
			updated_at=CURRENT_TIMESTAMP
		where id=$1 and author_email=$2 and workspace_id=$3`,
		req.ConnectionId,
		claims.Email,
		workspaceInfo.ID,
	)
	if err != nil {
		log.Err(err).Msg("update connections failed")
		return nil, err
	}
	rowsAffected, err := res.RowsAffected()
	if err != nil {
		log.Err(err).Msg("rows affected failed")
		return nil, err
	}
	if rowsAffected == 0 {
		return nil, status.Error(codes.NotFound, "connection not found")
	}
	reports, err := s.getReportsAffectedByConnectionArchive(ctx, req.ConnectionId)

	if err != nil {
		log.Err(err).Msg("getReportsAffectedByConnectionArchive failed")
		return nil, err
	}

	_, err = s.db.ExecContext(ctx,
		`update datasets set
			connection_id=null,
			updated_at=CURRENT_TIMESTAMP
		where connection_id=$1 and file_id is null and query_id is null`,
		req.ConnectionId,
	)

	if err != nil {
		log.Err(err).Msg("update datasets failed")
		return nil, err
	}

	s.userStreams.PingAll()
	s.reportStreams.PingAll(reports)
	return &proto.ArchiveConnectionResponse{}, nil
}

func (s Server) GetConnectionList(ctx context.Context, req *proto.GetConnectionListRequest) (*proto.GetConnectionListResponse, error) {
	claims := user.GetClaims(ctx)
	if claims == nil {
		return nil, Unauthenticated
	}
	if checkWorkspace(ctx).ID == "" {
		log.Warn().Msg("workspace not found when getting connection list")
		return nil, status.Error(codes.NotFound, "workspace not found")
	}
	connections, err := s.getConnections(ctx)
	if err != nil {
		log.Err(err).Msg("getConnections failed")
		return nil, status.Error(codes.Internal, err.Error())
	}
	return &proto.GetConnectionListResponse{
		Connections: connections,
	}, nil
}

func (s Server) getLastConnectionUpdate(ctx context.Context) (int64, error) {
	claims := user.GetClaims(ctx)
	if claims == nil {
		return 0, Unauthenticated
	}
	var lastConnectionUpdate int64
	if IsSqlite() {
		var lastConnectionUpdateDate sql.NullString
		err := s.db.QueryRowContext(ctx,
			`SELECT MAX(updated_at) FROM (
            SELECT updated_at FROM connections
            UNION ALL
            SELECT updated_at FROM datasets
        ) AS combined`,
		).Scan(&lastConnectionUpdateDate)
		if err != nil {
			log.Err(err).Send()
			return 0, err
		}
		if !lastConnectionUpdateDate.Valid {
			return 0, nil // or any default value you prefer
		}
		lastConnectionUpdateDateParsed, err := time.Parse("2006-01-02 15:04:05", lastConnectionUpdateDate.String)
		if err != nil {
			log.Err(err).Send()
			return 0, err
		}
		lastConnectionUpdate = lastConnectionUpdateDateParsed.Unix()
	} else {
		var lastConnectionUpdateDate sql.NullTime
		err := s.db.QueryRowContext(ctx,
			`SELECT MAX(updated_at) FROM (
			SELECT updated_at FROM connections
			UNION ALL
			SELECT updated_at FROM datasets
		) AS combined`,
<<<<<<< HEAD
		).Scan(&lastConnectionUpdateDate)
		lastConnectionUpdate = lastConnectionUpdateDate.Time.Unix()
		if err != nil {
			log.Err(err).Send()
			return 0, err
		}
=======
	).Scan(&lastConnectionUpdateDate)
	lastConnectionUpdate := lastConnectionUpdateDate.Time.Unix()
	if err != nil {
		log.Err(err).Msg("select max updated_at failed")
		return 0, err
>>>>>>> d0ba0850
	}
	return lastConnectionUpdate, nil
}

func validateReqConnection(con *proto.Connection) error {
	if con == nil {
		return status.Error(codes.InvalidArgument, "connection is required")
	}
	if con.ConnectionName == "" {
		return status.Error(codes.InvalidArgument, "connection_name is required")
	}
	if con.ConnectionType == proto.ConnectionType_CONNECTION_TYPE_SNOWFLAKE {
		if con.SnowflakeAccountId == "" {
			return status.Error(codes.InvalidArgument, "snowflake_account_id is required")
		}
		if con.SnowflakeUsername == "" {
			return status.Error(codes.InvalidArgument, "snowflake_username is required")
		}
	}
	return nil
}

func (s Server) CreateConnection(ctx context.Context, req *proto.CreateConnectionRequest) (*proto.CreateConnectionResponse, error) {
	claims := user.GetClaims(ctx)
	if claims == nil {
		return nil, Unauthenticated
	}
	if checkWorkspace(ctx).ID == "" {
		return nil, status.Error(codes.NotFound, "workspace not found")
	}
	if checkWorkspace(ctx).UserRole != proto.UserRole_ROLE_ADMIN {
		return nil, status.Error(codes.PermissionDenied, "only admins can create connections")
	}
	err := validateReqConnection(req.Connection)
	if err != nil {
		return nil, err
	}

	id := newUUID()

	_, err = s.db.ExecContext(ctx,
		`INSERT INTO connections (
			id,
			connection_name,
			bigquery_project_id,
			cloud_storage_bucket,
			connection_type,
			snowflake_account_id,
			snowflake_username,
			snowflake_warehouse,
			snowflake_password_encrypted,
			bigquery_key_encrypted,
			author_email,
			workspace_id
		) VALUES ($1, $2, $3, $4, $5, $6, $7, $8, $9, $10, $11, $12)`,
		id,
		req.Connection.ConnectionName,
		req.Connection.BigqueryProjectId,
		req.Connection.CloudStorageBucket,
		req.Connection.ConnectionType,
		req.Connection.SnowflakeAccountId,
		req.Connection.SnowflakeUsername,
		req.Connection.SnowflakeWarehouse,
		secrets.SecretToServerEncrypted(req.Connection.SnowflakePassword, claims),
		secrets.SecretToServerEncrypted(req.Connection.BigqueryKey, claims),
		claims.Email,
		checkWorkspace(ctx).ID,
	)
	if err != nil {
		log.Err(err).Msg("insert into connections failed")
		return nil, err
	}

	s.userStreams.PingAll()

	req.Connection.Id = id

	return &proto.CreateConnectionResponse{
		Connection: req.Connection,
	}, nil
}<|MERGE_RESOLUTION|>--- conflicted
+++ resolved
@@ -391,16 +391,9 @@
 		res, err = s.db.ExecContext(ctx,
 			`update connections set
 			connection_name=$1,
-<<<<<<< HEAD
-			bigquery_project_id=$2,
-			cloud_storage_bucket=$3,
+			cloud_storage_bucket=$2,
 			updated_at=CURRENT_TIMESTAMP
-		where id=$4`,
-=======
-			cloud_storage_bucket=$2,
-			updated_at=now()
-			where id=$3`,
->>>>>>> d0ba0850
+		where id=$3`,
 			req.Connection.ConnectionName,
 			req.Connection.CloudStorageBucket,
 			req.Connection.Id,
@@ -581,20 +574,12 @@
 			UNION ALL
 			SELECT updated_at FROM datasets
 		) AS combined`,
-<<<<<<< HEAD
 		).Scan(&lastConnectionUpdateDate)
 		lastConnectionUpdate = lastConnectionUpdateDate.Time.Unix()
 		if err != nil {
 			log.Err(err).Send()
 			return 0, err
 		}
-=======
-	).Scan(&lastConnectionUpdateDate)
-	lastConnectionUpdate := lastConnectionUpdateDate.Time.Unix()
-	if err != nil {
-		log.Err(err).Msg("select max updated_at failed")
-		return 0, err
->>>>>>> d0ba0850
 	}
 	return lastConnectionUpdate, nil
 }
