import styles from './Header.module.css'
import { useDispatch, useSelector } from 'react-redux'
import DekartMenu from './DekartMenu'
import { getUrlRef } from './lib/ref'
import Avatar from 'antd/es/avatar'
import Dropdown from 'antd/es/dropdown'
import { AuthState } from '../proto/dekart_pb'
import classNames from 'classnames'
import { useHistory } from 'react-router-dom/cjs/react-router-dom'
import { authRedirect } from './actions/redirect'
<<<<<<< HEAD
import Button from 'antd/es/button'
import Tooltip from 'antd/es/tooltip'
import { switchPlayground } from './actions/user'
=======
import localStorageReset from './actions/localStorage'
>>>>>>> d0ba0850

function getSignature (email) {
  if (!email) {
    return '?'
  }
  const parts = email.split('@')
  if (parts.length !== 2) {
    return '?'
  }
  const nameAr = parts[0].split('.')
  return nameAr.map(n => n[0]).join('')
}

function User ({ buttonDivider }) {
  const token = useSelector(state => state.token)
  const history = useHistory()
  const userStream = useSelector(state => state.user.stream)
  const { authEnabled } = useSelector(state => state.env)
  const isPlayground = useSelector(state => state.user.isPlayground)
  const dispatch = useDispatch()
  if (!userStream || !authEnabled) {
    return null
  }
  const items = [{
    label: userStream && userStream.email,
    disabled: true
  }]

  if (!isPlayground) {
    items.push({
      label: 'Manage workspace',
      onClick: () => {
        history.push('/workspace')
      }
    })
  }

  if (token) {
    items.push({
      label: 'Switch account',
      onClick: () => {
        const state = new AuthState()
        state.setUiUrl(window.location.href)
        state.setAction(AuthState.Action.ACTION_REQUEST_CODE)
        state.setSwitchAccount(true)
        dispatch(authRedirect(state))
      }
    })
    items.push({
      label: 'Sign out',
      onClick: () => {
        const state = new AuthState()
        state.setUiUrl(window.location.href)
        state.setAction(AuthState.Action.ACTION_REVOKE)
        state.setAccessTokenToRevoke(token.access_token)
        dispatch(authRedirect(state))
      }
    })
  }
  return (
    <div className={classNames(
      styles.user,
      { [styles.buttonDivider]: buttonDivider }
    )}
    >
      <Dropdown
<<<<<<< HEAD
        overlayClassName={styles.userDropdown} menu={{ items }}
      ><Avatar>{getSignature(userStream && userStream.email)}</Avatar>
=======
        overlayClassName={styles.userDropdown} menu={{
          items: [
            {
              label: userStream && userStream.email,
              disabled: true
            },
            !isPlayground
              ? {
                  label: 'Manage workspace',
                  onClick: () => {
                    history.push('/workspace')
                  }
                }
              : undefined,
            isPlayground
              ? {
                  label: 'Switch to workspace',
                  onClick: () => {
                    history.push('/workspace')
                  }
                }
              : {
                  label: 'Public playground',
                  onClick: () => {
                    history.push('/playground')
                  }
                },
            {
              label: 'Switch account',
              onClick: () => {
                dispatch(localStorageReset())
                const state = new AuthState()
                state.setUiUrl(window.location.href)
                state.setAction(AuthState.Action.ACTION_REQUEST_CODE)
                state.setSwitchAccount(true)
                dispatch(authRedirect(state))
              }
            },
            {
              label: 'Sign out',
              onClick: () => {
                dispatch(localStorageReset())
                const state = new AuthState()
                state.setUiUrl(window.location.href)
                state.setAction(AuthState.Action.ACTION_REVOKE)
                state.setAccessTokenToRevoke(token.access_token)
                dispatch(authRedirect(state))
              }
            }
          ]
        }}
      ><Avatar id='dekart-avatar'>{getSignature(userStream && userStream.email)}</Avatar>
>>>>>>> d0ba0850
      </Dropdown>
    </div>
  )
}

<<<<<<< HEAD
export function Workspace () {
  const workspaceName = useSelector(state => state.workspace?.name)
  const isPlayground = useSelector(state => state.user.isPlayground)
  const env = useSelector(state => state.env)
  const { ALLOW_WORKSPACE_CREATION } = env.variables
  const history = useHistory()
  if (!workspaceName || isPlayground || !ALLOW_WORKSPACE_CREATION) {
    return null
  }
  return (
    <div className={styles.workspace}>
      <Tooltip title={<>You are in private workspace.<br />Click to manage workspace access.</>}><Button type='link' size='small' onClick={() => history.push('/workspace')} className={styles.workspaceButton}><LockOutlined />{workspaceName}</Button></Tooltip>
    </div>
  )
}

export function PlaygroundMode () {
  const isPlayground = useSelector(state => state.user.isPlayground)
  const isDefaultWorkspace = useSelector(state => state.user.isDefaultWorkspace)
  const dispatch = useDispatch()

  if (!isPlayground || isDefaultWorkspace) {
    return null
  }

  return (
    <div className={styles.playground}>
      <Tooltip title={
        (
          <div className={styles.playgroundTooltip}>
            <div>Public playground mode is enabled. Your queries are public. Only public datasets are accessible.</div>
            <Button
              size='small' type='link' onClick={() => dispatch(switchPlayground(false))}
            >Switch to private workspace
            </Button>
          </div>
        )
      }
      >
        <Button id='dekart-playground-mode-button' type='link' size='small' className={styles.playgroundButton}><GlobalOutlined /> Playground Mode</Button>
      </Tooltip>
    </div>
  )
}

export function Header ({ buttons, title }) {
=======
export function Header ({ buttons, title, queryParams }) {
>>>>>>> d0ba0850
  const env = useSelector(state => state.env)
  const usage = useSelector(state => state.usage)
  let homePage
  if (env.loaded && usage.loaded) {
    homePage = env.variables.UX_HOMEPAGE + '?ref=' + getUrlRef(env, usage)
  }
  return (
    <div className={styles.header}>
      <div className={styles.top}>
        <div className={styles.left}>
          <DekartMenu />
        </div>
        <div className={styles.middle}>
          {title ? (<div className={styles.titleWrap}><div className={styles.title}>{title}</div></div>) : (<div className={styles.dekartLinkHolder}><a target='_blank' rel='noopener noreferrer' className={styles.dekartLink} href={homePage}><span className={styles.dekartTitle} /></a></div>)}
        </div>
        <div className={styles.buttons}>{buttons || null}</div>
        <User buttonDivider={Boolean(buttons)} />
      </div>
      {queryParams && <div className={styles.queryParams}>{queryParams}</div>}
    </div>
  )
}<|MERGE_RESOLUTION|>--- conflicted
+++ resolved
@@ -8,13 +8,11 @@
 import classNames from 'classnames'
 import { useHistory } from 'react-router-dom/cjs/react-router-dom'
 import { authRedirect } from './actions/redirect'
-<<<<<<< HEAD
 import Button from 'antd/es/button'
 import Tooltip from 'antd/es/tooltip'
 import { switchPlayground } from './actions/user'
-=======
 import localStorageReset from './actions/localStorage'
->>>>>>> d0ba0850
+import { GlobalOutlined, LockOutlined } from '@ant-design/icons'
 
 function getSignature (email) {
   if (!email) {
@@ -56,6 +54,7 @@
     items.push({
       label: 'Switch account',
       onClick: () => {
+        dispatch(localStorageReset())
         const state = new AuthState()
         state.setUiUrl(window.location.href)
         state.setAction(AuthState.Action.ACTION_REQUEST_CODE)
@@ -66,6 +65,7 @@
     items.push({
       label: 'Sign out',
       onClick: () => {
+        dispatch(localStorageReset())
         const state = new AuthState()
         state.setUiUrl(window.location.href)
         state.setAction(AuthState.Action.ACTION_REVOKE)
@@ -81,69 +81,13 @@
     )}
     >
       <Dropdown
-<<<<<<< HEAD
         overlayClassName={styles.userDropdown} menu={{ items }}
       ><Avatar>{getSignature(userStream && userStream.email)}</Avatar>
-=======
-        overlayClassName={styles.userDropdown} menu={{
-          items: [
-            {
-              label: userStream && userStream.email,
-              disabled: true
-            },
-            !isPlayground
-              ? {
-                  label: 'Manage workspace',
-                  onClick: () => {
-                    history.push('/workspace')
-                  }
-                }
-              : undefined,
-            isPlayground
-              ? {
-                  label: 'Switch to workspace',
-                  onClick: () => {
-                    history.push('/workspace')
-                  }
-                }
-              : {
-                  label: 'Public playground',
-                  onClick: () => {
-                    history.push('/playground')
-                  }
-                },
-            {
-              label: 'Switch account',
-              onClick: () => {
-                dispatch(localStorageReset())
-                const state = new AuthState()
-                state.setUiUrl(window.location.href)
-                state.setAction(AuthState.Action.ACTION_REQUEST_CODE)
-                state.setSwitchAccount(true)
-                dispatch(authRedirect(state))
-              }
-            },
-            {
-              label: 'Sign out',
-              onClick: () => {
-                dispatch(localStorageReset())
-                const state = new AuthState()
-                state.setUiUrl(window.location.href)
-                state.setAction(AuthState.Action.ACTION_REVOKE)
-                state.setAccessTokenToRevoke(token.access_token)
-                dispatch(authRedirect(state))
-              }
-            }
-          ]
-        }}
-      ><Avatar id='dekart-avatar'>{getSignature(userStream && userStream.email)}</Avatar>
->>>>>>> d0ba0850
       </Dropdown>
     </div>
   )
 }
 
-<<<<<<< HEAD
 export function Workspace () {
   const workspaceName = useSelector(state => state.workspace?.name)
   const isPlayground = useSelector(state => state.user.isPlayground)
@@ -189,10 +133,7 @@
   )
 }
 
-export function Header ({ buttons, title }) {
-=======
 export function Header ({ buttons, title, queryParams }) {
->>>>>>> d0ba0850
   const env = useSelector(state => state.env)
   const usage = useSelector(state => state.usage)
   let homePage
