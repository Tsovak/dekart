import { Connection } from '../../proto/dekart_pb'

export function getDatasourceMeta (datasource) {
  switch (datasource) {
    case 'SNOWFLAKE':
    case Connection.ConnectionType.CONNECTION_TYPE_SNOWFLAKE:
      return {
        name: 'Snowflake',
        style: 'snowflake',
<<<<<<< HEAD
        sampleQuery: `-- Instructions:
-- 1. Go to Snowflake Marketplace and search for Overture Maps:
--    https://app.snowflake.com/marketplace/data-products/search?search=overture%20maps%20places
-- 2. Get 'Places' dataset. These dataset will be instantly available in your Snowflake account.
-- 3. Ensure the following GRANT statement is run by ACCOUNTADMIN to allow Dekart to access the dataset:
--    GRANT IMPORTED PRIVILEGES ON DATABASE OVERTURE_MAPS__PLACES TO APPLICATION dekart;

-- All restaurants in the world (920,600 points)
SELECT
    NAMES['primary'] AS name,                      -- Extracts the primary name of the restaurant
    ST_X(ST_CENTROID(GEOMETRY)) AS longitude,       -- Extracts the longitude (X coordinate) of the centroid
    ST_Y(ST_CENTROID(GEOMETRY)) AS latitude         -- Extracts the latitude (Y coordinate) of the centroid
FROM OVERTURE_MAPS__PLACES.CARTO.PLACE
WHERE categories['primary'] = 'restaurant';         -- Filters only the places categorized as 'restaurant'
=======
        examplesUrl: 'https://dekart.xyz/docs/about/snowflake-kepler-gl-examples/',
        sampleQuery: `-- Generate 100 random latitude and longitude points
SELECT
    ROUND(uniform(-90::float, 90::float, random()), 6) AS lat,  -- Generate random latitude between -90 and 90
    ROUND(uniform(-180::float, 180::float, random()), 6) AS lon  -- Generate random longitude between -180 and 180
FROM
    TABLE(GENERATOR(ROWCOUNT => 100));  -- Create 100 rows
>>>>>>> 533cfa74
`,
        usageStatsId: 3
      }
    case 'BQ':
    case Connection.ConnectionType.CONNECTION_TYPE_BIGQUERY:
    case Connection.ConnectionType.CONNECTION_TYPE_UNSPECIFIED: // legacy user connections
      return {
        name: 'BigQuery',
        style: 'bigquery',
        usageStatsId: 2,
<<<<<<< HEAD
=======
        examplesUrl: 'https://dekart.xyz/docs/about/overture-maps-examples/',
>>>>>>> 533cfa74
        sampleQuery: `-- Select a random 0.1% sample of crimes from the Chicago crime dataset
SELECT
    primary_type,  -- Type of crime
    district,      -- District where the crime occurred
    latitude,      -- Latitude of the crime location
    longitude,     -- Longitude of the crime location
    date           -- Date of the crime
FROM
    \`bigquery-public-data.chicago_crime.crime\`  -- Chicago crime dataset
WHERE
    RAND() < 0.1 / 100.0;  -- Randomly select approximately 0.1% of the records
`
      }
    case 'ATHENA':
      return {
        name: 'Athena',
        style: 'athena',
        usageStatsId: 1
      }
    default:
      return {
        name: 'Unknown',
        usageStatsId: 0
      }
  }
}<|MERGE_RESOLUTION|>--- conflicted
+++ resolved
@@ -7,22 +7,6 @@
       return {
         name: 'Snowflake',
         style: 'snowflake',
-<<<<<<< HEAD
-        sampleQuery: `-- Instructions:
--- 1. Go to Snowflake Marketplace and search for Overture Maps:
---    https://app.snowflake.com/marketplace/data-products/search?search=overture%20maps%20places
--- 2. Get 'Places' dataset. These dataset will be instantly available in your Snowflake account.
--- 3. Ensure the following GRANT statement is run by ACCOUNTADMIN to allow Dekart to access the dataset:
---    GRANT IMPORTED PRIVILEGES ON DATABASE OVERTURE_MAPS__PLACES TO APPLICATION dekart;
-
--- All restaurants in the world (920,600 points)
-SELECT
-    NAMES['primary'] AS name,                      -- Extracts the primary name of the restaurant
-    ST_X(ST_CENTROID(GEOMETRY)) AS longitude,       -- Extracts the longitude (X coordinate) of the centroid
-    ST_Y(ST_CENTROID(GEOMETRY)) AS latitude         -- Extracts the latitude (Y coordinate) of the centroid
-FROM OVERTURE_MAPS__PLACES.CARTO.PLACE
-WHERE categories['primary'] = 'restaurant';         -- Filters only the places categorized as 'restaurant'
-=======
         examplesUrl: 'https://dekart.xyz/docs/about/snowflake-kepler-gl-examples/',
         sampleQuery: `-- Generate 100 random latitude and longitude points
 SELECT
@@ -30,7 +14,6 @@
     ROUND(uniform(-180::float, 180::float, random()), 6) AS lon  -- Generate random longitude between -180 and 180
 FROM
     TABLE(GENERATOR(ROWCOUNT => 100));  -- Create 100 rows
->>>>>>> 533cfa74
 `,
         usageStatsId: 3
       }
@@ -41,10 +24,7 @@
         name: 'BigQuery',
         style: 'bigquery',
         usageStatsId: 2,
-<<<<<<< HEAD
-=======
         examplesUrl: 'https://dekart.xyz/docs/about/overture-maps-examples/',
->>>>>>> 533cfa74
         sampleQuery: `-- Select a random 0.1% sample of crimes from the Chicago crime dataset
 SELECT
     primary_type,  -- Type of crime
