import { useHistory } from 'react-router'
import styles from './ReportHeaderButtons.module.css'
import Button from 'antd/es/button'
import { FundProjectionScreenOutlined, DownloadOutlined, EditOutlined, ConsoleSqlOutlined, ForkOutlined, ReloadOutlined, LoadingOutlined } from '@ant-design/icons'
import { useDispatch, useSelector } from 'react-redux'
import ShareButton from './ShareButton'
import { forkReport, saveMap } from './actions/report'
import { runAllQueries } from './actions/query'
import { Query } from '../proto/dekart_pb'
import { toggleModal } from '@dekart-xyz/kepler.gl/dist/actions/ui-state-actions'
import { EXPORT_DATA_ID, EXPORT_IMAGE_ID, EXPORT_MAP_ID } from '@dekart-xyz/kepler.gl/dist/constants'
import Dropdown from 'antd/es/dropdown'
import Tooltip from 'antd/es/tooltip'

function ForkButton ({ primary }) {
  const dispatch = useDispatch()
<<<<<<< HEAD
  const { id: reportId } = useSelector(state => state.report)

  const onClick = () => {
    dispatch(forkReport(reportId))
  }

  if (primary) {
=======
  const { id: reportId, isPlayground: isPlaygroundReport, isPublic, canWrite } = useSelector(state => state.report)
  const userStream = useSelector(state => state.user.stream)
  const userIsPlayground = useSelector(state => state.user.isPlayground)
  const workspaceId = userStream?.workspaceId
  const isViewer = useSelector(state => state.user.isViewer)

  // user has workspace, but report is from playground
  // we don't know how to match users connections to report connections
  const disabled = (workspaceId && isPlaygroundReport) || isViewer

  const history = useHistory()

  if (isPublic && !canWrite) {
    // public reports can't be forked
    return null
  }

  let onClick = () => {
    dispatch(forkReport(reportId))
  }
  if (!workspaceId && !userIsPlayground) {
    // user has no workspace, redirect to workspace page
    onClick = () => {
      history.push('/workspace')
    }
  }

  if (primary && !disabled) {
>>>>>>> 533cfa74
    return (
      <Button
        type='primary'
        icon={<ForkOutlined />}
<<<<<<< HEAD
=======
        disabled={disabled}
>>>>>>> 533cfa74
        onClick={onClick}
      >Fork
      </Button>
    )
  }
  return (
    <Button
      type='text'
      icon={<ForkOutlined />}
<<<<<<< HEAD
      onClick={onClick}
      id='dekart-fork-button'
      title='Fork this report'
=======
      disabled={disabled}
      onClick={onClick}
      id='dekart-fork-button'
      title={disabled ? 'Forking is disabled for playground reports' : 'Fork this report'}
>>>>>>> 533cfa74
    />
  )
}

function RefreshButton () {
  const { discoverable, canWrite } = useSelector(state => state.report)
  const queries = useSelector(state => state.queries)
  const isViewer = useSelector(state => state.user.isViewer)
  const loadingNumber = queries.reduce((loadingNumber, q) => {
    switch (q.jobStatus) {
      case Query.JobStatus.JOB_STATUS_PENDING:
      case Query.JobStatus.JOB_STATUS_RUNNING:
      case Query.JobStatus.JOB_STATUS_READING_RESULTS:
        return loadingNumber + 1
      default:
        return loadingNumber
    }
  }, 0)
  const completedQueries = queries.reduce((n, q) => {
    switch (q.jobStatus) {
      case Query.JobStatus.JOB_STATUS_DONE:
        return n + 1
      default:
        return n
    }
  }, 0)
  const dispatch = useDispatch()
  if (completedQueries === 0 && loadingNumber === 0) {
    return null
  }
  if ((!canWrite && !discoverable) || isViewer) {
    return null
  }
  return (
    <Button
      id='dekart-refresh-button'
      type='text'
      icon={loadingNumber ? <LoadingOutlined /> : <ReloadOutlined />}
      title='Re-run all queries'
      onClick={() => {
        if (loadingNumber) {
          return
        }
        dispatch(runAllQueries())
      }}
    />
  )
}

function CreateWorkspaceButton () {
  const history = useHistory()
  return (
    <Tooltip title='Set up a secure space to connect your data, and share live maps with your team.'>
      <Button type='primary' onClick={() => history.push('/workspace')}>Create Workspace</Button>
    </Tooltip>

  )
}

function EditModeButtons ({ changed }) {
  const dispatch = useDispatch()
  const history = useHistory()
  const { id, canWrite } = useSelector(state => state.report)
  const { canSave } = useSelector(state => state.reportStatus)
  const isViewer = useSelector(state => state.user.isViewer)
  const userStream = useSelector(state => state.user.stream)
  const workspaceId = userStream?.workspaceId
  const isPlayground = useSelector(state => state.user.isPlayground)

  if (!workspaceId && !isPlayground) {
    return (
      <div className={styles.reportHeaderButtons}>
        <CreateWorkspaceButton />
      </div>
    )
  }

  return (
    <div className={styles.reportHeaderButtons}>
      <RefreshButton />
      <Button
        type='text'
        icon={<FundProjectionScreenOutlined />}
        disabled={changed && canWrite && !isViewer}
        title='Present Mode'
        onClick={() => history.replace(`/reports/${id}`)}
      />
      <ExportDropdown />
      <ShareButton />
      {canWrite
        ? (
          <>
            <ForkButton />
            <Button
              id='dekart-save-button'
              type={changed ? 'primary' : 'default'}
              ghost
              disabled={!canSave}
              onClick={() => dispatch(saveMap())}
            >Save{changed ? '*' : ''}
            </Button>
          </>
          )
        : <ForkButton primary />}
    </div>
  )
}

function ExportDropdown () {
  const dispatch = useDispatch()
  const items = [
    {
      label: 'Export:',
      disabled: true
    },
    {
      type: 'divider'
    },
    {
      label: 'Map',
      onClick: () => {
        dispatch(toggleModal(EXPORT_MAP_ID))
      }
    },
    {
      label: 'Data',
      onClick: () => {
        dispatch(toggleModal(EXPORT_DATA_ID))
      }
    },
    {
      label: 'Image',
      onClick: () => {
        dispatch(toggleModal(EXPORT_IMAGE_ID))
      }
    }
  ]
  return (
    <Dropdown menu={{ items }} placement='topLeft'>
      <Button
        type='text'
        icon={<DownloadOutlined />}
      />
    </Dropdown>
  )
}

function ViewModeButtons () {
  const history = useHistory()
  const { id, canWrite } = useSelector(state => state.report)
<<<<<<< HEAD
=======
  const userStream = useSelector(state => state.user.stream)
  const workspaceId = userStream?.workspaceId
  const isPlayground = useSelector(state => state.user.isPlayground)

>>>>>>> 533cfa74
  if (canWrite) {
    return (
      <div className={styles.reportHeaderButtons}>
        <RefreshButton />
        <ExportDropdown />
        <ShareButton />
        <ForkButton />
        <Button
          type='primary'
          disabled={!canWrite}
          icon={<EditOutlined />}
          onClick={() => history.replace(`/reports/${id}/source`)}
        >Edit
        </Button>

      </div>
    )
  }

  if (!workspaceId && !isPlayground) {
    return (
      <div className={styles.reportHeaderButtons}>
        <CreateWorkspaceButton />
      </div>
    )
  }

  return (
    <div className={styles.reportHeaderButtons}>
      <RefreshButton />
      <Button
        type='text'
        icon={<ConsoleSqlOutlined />}
        onClick={() => history.replace(`/reports/${id}/source`)}
        title='View SQL source'
      />
      <ExportDropdown />
      <ShareButton />
      <ForkButton primary />
    </div>
  )
}

export default function ReportHeaderButtons ({ edit, changed }) {
  if (edit) {
    return <EditModeButtons changed={changed} />
  }
  return <ViewModeButtons />
}<|MERGE_RESOLUTION|>--- conflicted
+++ resolved
@@ -14,15 +14,6 @@
 
 function ForkButton ({ primary }) {
   const dispatch = useDispatch()
-<<<<<<< HEAD
-  const { id: reportId } = useSelector(state => state.report)
-
-  const onClick = () => {
-    dispatch(forkReport(reportId))
-  }
-
-  if (primary) {
-=======
   const { id: reportId, isPlayground: isPlaygroundReport, isPublic, canWrite } = useSelector(state => state.report)
   const userStream = useSelector(state => state.user.stream)
   const userIsPlayground = useSelector(state => state.user.isPlayground)
@@ -51,15 +42,11 @@
   }
 
   if (primary && !disabled) {
->>>>>>> 533cfa74
     return (
       <Button
         type='primary'
         icon={<ForkOutlined />}
-<<<<<<< HEAD
-=======
         disabled={disabled}
->>>>>>> 533cfa74
         onClick={onClick}
       >Fork
       </Button>
@@ -69,16 +56,10 @@
     <Button
       type='text'
       icon={<ForkOutlined />}
-<<<<<<< HEAD
-      onClick={onClick}
-      id='dekart-fork-button'
-      title='Fork this report'
-=======
       disabled={disabled}
       onClick={onClick}
       id='dekart-fork-button'
       title={disabled ? 'Forking is disabled for playground reports' : 'Fork this report'}
->>>>>>> 533cfa74
     />
   )
 }
@@ -229,13 +210,10 @@
 function ViewModeButtons () {
   const history = useHistory()
   const { id, canWrite } = useSelector(state => state.report)
-<<<<<<< HEAD
-=======
   const userStream = useSelector(state => state.user.stream)
   const workspaceId = userStream?.workspaceId
   const isPlayground = useSelector(state => state.user.isPlayground)
 
->>>>>>> 533cfa74
   if (canWrite) {
     return (
       <div className={styles.reportHeaderButtons}>
