FROM node:16 AS nodedeps
WORKDIR /source
ADD package.json .
ADD package-lock.json .
ADD .npmrc .
ENV CI=true
RUN npm i --legacy-peer-deps
ADD public public
ADD src/client src/client
ADD src/proto src/proto
ADD src/index.js src/index.js
ADD src/setupTests.js src/setupTests.js

FROM nodedeps AS nodebuilder
RUN npm run build

FROM nodedeps AS nodetest
RUN npm run test

<<<<<<< HEAD
FROM golang:1.23.3 as godeps
=======
FROM golang:1.21 AS godeps

# Install necessary packages for CGO
RUN apt-get update && apt-get install -y gcc

>>>>>>> fb9c6f06
WORKDIR /source
ADD go.mod .
ADD go.sum .
RUN go mod download -x
ADD src/proto src/proto
ADD src/server src/server

FROM godeps AS gobuilder
RUN CGO_ENABLED=1 go build ./src/server

FROM godeps AS gotest
RUN go test -v -count=1 ./src/server/**/

FROM cypress/included:13.14.2 as e2etest
WORKDIR /dekart
RUN apt-get update && apt-get install  -y --no-install-recommends \
    gcc \
    curl \
    ca-certificates \
    && rm -rf /var/lib/apt/lists/*
RUN update-ca-certificates
ENV DEKART_PORT=3000
ENV DEKART_STATIC_FILES=./build
# ENV DEBUG=cypress:snapshot:error
COPY --from=nodebuilder /source/build build
COPY --from=gobuilder /source/server .
ADD migrations migrations
ADD sqlite sqlite
ADD cypress cypress
ADD cypress.config.js .
ADD package.json .
ENTRYPOINT /bin/sh -c /dekart/server & cypress run --spec ${TEST_SPEC}

FROM ubuntu:22.04
WORKDIR /dekart
RUN apt-get update && apt-get install  -y --no-install-recommends \
    gcc \
    ca-certificates \
    && rm -rf /var/lib/apt/lists/*
RUN update-ca-certificates
COPY --from=nodebuilder /source/build build
COPY --from=gobuilder /source/server .
ADD migrations migrations
ADD sqlite sqlite

# Create a user and group
ARG USERNAME=appuser
ARG USER_UID=1000
ARG USER_GID=$USER_UID

RUN groupadd -g $USER_GID $USERNAME \
    && useradd -m -u $USER_UID -g $USERNAME -s /bin/bash $USERNAME

# Set environment variables
ENV DEKART_PORT=8080
ENV DEKART_STATIC_FILES=./build

# Change ownership of the working directory to the new user
RUN chown -R $USERNAME:$USERNAME /dekart

# Switch to the non-root user
USER $USERNAME

# Expose the necessary port
EXPOSE 8080

# Run the server
CMD ["/dekart/server"]<|MERGE_RESOLUTION|>--- conflicted
+++ resolved
@@ -17,15 +17,11 @@
 FROM nodedeps AS nodetest
 RUN npm run test
 
-<<<<<<< HEAD
 FROM golang:1.23.3 as godeps
-=======
-FROM golang:1.21 AS godeps
 
 # Install necessary packages for CGO
 RUN apt-get update && apt-get install -y gcc
 
->>>>>>> fb9c6f06
 WORKDIR /source
 ADD go.mod .
 ADD go.sum .
