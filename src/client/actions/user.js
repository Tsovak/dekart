--- conflicted
+++ resolved
@@ -2,11 +2,8 @@
 import { Dekart } from '../../proto/dekart_pb_service'
 import { getConnectionsList } from './connection'
 import { grpcStream, grpcStreamCancel } from './grpc'
-<<<<<<< HEAD
+import { updateLocalStorage } from './localStorage'
 import { getWorkspace } from './workspace'
-=======
-import { updateLocalStorage } from './localStorage'
->>>>>>> 83661657
 
 export function userStreamUpdate (userStream) {
   return {
