import Menu from 'antd/es/menu'
import styles from './DekartMenu.module.css'
import { useDispatch, useSelector } from 'react-redux'
import { getRef } from './lib/ref'
import { MenuOutlined, MessageOutlined } from '@ant-design/icons'
import { Link } from 'react-router-dom/cjs/react-router-dom'
import { createReport } from './actions/report'

export default function DekartMenu () {
  const env = useSelector(state => state.env)
  const usage = useSelector(state => state.usage)
  const dispatch = useDispatch()
  const { authEnabled } = env
  const userDefinedConnection = useSelector(state => state.connection.userDefined)
  const ref = getRef(env, usage)
  return (
    <div className={styles.dekartMenu}>
      <Menu mode='horizontal' theme='dark'>
        <Menu.SubMenu popupClassName={styles.subMenu} title={<MenuOutlined />} key='home' active='yes' href='/'>
          <Menu.Item key='my'>
            <Link to='/'>{authEnabled ? 'My Reports' : 'Reports'}</Link>
          </Menu.Item>
          <Menu.Item key='shared' disabled={!authEnabled}>
            <Link to='/shared'>Shared reports</Link>
          </Menu.Item>
          {userDefinedConnection
            ? <Menu.Item key='connections'><Link to='/connections'>Connections</Link></Menu.Item>
            : null}
          <Menu.Divider />
          <Menu.Item key='create' onClick={() => dispatch(createReport())}>New Report</Menu.Item>
        </Menu.SubMenu>
        <Menu.SubMenu popupClassName={styles.subMenu} title={<MessageOutlined />} key='community' active='yes'>
          <Menu.Item key='slack'>
            <a target='_blank' rel='noopener noreferrer' href='https://slack.dekart.xyz'>Ask in Slack</a>
          </Menu.Item>
          <Menu.Item key='issues'>
            <a target='_blank' rel='noopener noreferrer' href={'https://github.com/dekart-xyz/dekart/issues?ref=' + ref}>Report Issue</a>
          </Menu.Item>
        </Menu.SubMenu>
<<<<<<< HEAD
=======
        <Menu.Item key='contribute'>
          <a target='_blank' title='Contribute' rel='noopener noreferrer' href={'https://dekart.xyz/support-project/?ref=' + ref}>🩵</a>
        </Menu.Item>
>>>>>>> 758e2d29
      </Menu>
    </div>
  )
}<|MERGE_RESOLUTION|>--- conflicted
+++ resolved
@@ -37,12 +37,9 @@
             <a target='_blank' rel='noopener noreferrer' href={'https://github.com/dekart-xyz/dekart/issues?ref=' + ref}>Report Issue</a>
           </Menu.Item>
         </Menu.SubMenu>
-<<<<<<< HEAD
-=======
         <Menu.Item key='contribute'>
           <a target='_blank' title='Contribute' rel='noopener noreferrer' href={'https://dekart.xyz/support-project/?ref=' + ref}>🩵</a>
         </Menu.Item>
->>>>>>> 758e2d29
       </Menu>
     </div>
   )
