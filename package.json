{
<<<<<<< HEAD
  "name": "dekart-snowpark",
  "version": "0.16.0",
=======
  "name": "dekart",
  "version": "0.17.1",
>>>>>>> 60f92857
  "private": true,
  "dependencies": {
    "@dekart-xyz/kepler.gl": "2.5.5-fix.5",
    "@improbable-eng/grpc-web": "^0.13.0",
    "@testing-library/jest-dom": "^5.11.6",
    "@testing-library/react": "^11.2.2",
    "@testing-library/user-event": "^12.5.0",
    "ace-builds": "^1.4.12",
    "antd": "^4.9.4",
    "classnames": "^2.2.6",
    "copy-to-clipboard": "^3.3.1",
    "crypto-js": "^4.1.1",
    "cypress": "^12.4.1",
    "google-protobuf": "^3.14.0",
    "immer": "^9.0.7",
    "luxon": "^1.25.0",
    "pretty-bytes": "^5.5.0",
    "re-resizable": "^6.9.9",
    "react": "^17.0.1",
    "react-ace": "^9.2.1",
    "react-dom": "^17.0.1",
    "react-palm": "^3.3.7",
    "react-redux": "^7.1.3",
    "react-router-dom": "^5.2.0",
    "react-scripts": "^4.0.3",
    "react-virtualized": "^9.22.3",
    "redux": "^4.0.5",
    "redux-logger": "^3.0.6",
    "redux-thunk": "^2.3.0",
    "semver": "^7.3.5",
    "styled-components": "^5.2.1",
    "web-vitals": "^0.2.4"
  },
  "scripts": {
    "start": "react-scripts start",
    "build": "REACT_APP_CUSTOM_CODE=CUSTOM_CODE react-scripts --max_old_space_size=4096 build",
    "test": "react-scripts test",
    "eject": "react-scripts eject",
    "analyze": "source-map-explorer 'build/static/js/*.js'"
  },
  "eslintConfig": {
    "globals": {
      "cy": true
    },
    "extends": [
      "react-app",
      "react-app/jest",
      "plugin:cypress/recommended"
    ]
  },
  "browserslist": {
    "production": [
      ">2.0%",
      "not dead",
      "not op_mini all"
    ],
    "development": [
      "last 1 chrome version",
      "last 1 firefox version",
      "last 1 safari version"
    ]
  },
  "devDependencies": {
    "eslint-plugin-cypress": "^2.12.1",
    "source-map-explorer": "^2.5.1",
    "standard": "^17.0.0"
  },
  "overrides": {
    "react-error-overlay": "6.0.9",
    "@deck.gl/aggregation-layers": "8.6.5",
    "@deck.gl/core": "8.6.5",
    "@deck.gl/extensions": "8.6.5",
    "@deck.gl/geo-layers": "8.6.5",
    "@deck.gl/layers": "8.6.5",
    "@deck.gl/mesh-layers": "8.6.5",
    "@deck.gl/react": "8.6.5",
    "deck.gl": "8.6.5",
    "@luma.gl/shadertools": "8.5.10",
    "@luma.gl/core": "8.5.10",
    "@luma.gl/experimental": "8.5.10",
    "@luma.gl/constants": "8.5.10",
    "@luma.gl/engine": "8.5.10",
    "@luma.gl/gltools": "8.5.10",
    "@luma.gl/webgl": "8.5.10",
    "react-dev-utils": {
      "immer": "$immer"
    }
  }
}<|MERGE_RESOLUTION|>--- conflicted
+++ resolved
@@ -1,11 +1,6 @@
 {
-<<<<<<< HEAD
-  "name": "dekart-snowpark",
-  "version": "0.16.0",
-=======
   "name": "dekart",
   "version": "0.17.1",
->>>>>>> 60f92857
   "private": true,
   "dependencies": {
     "@dekart-xyz/kepler.gl": "2.5.5-fix.5",
