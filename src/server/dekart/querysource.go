--- conflicted
+++ resolved
@@ -33,15 +33,12 @@
 		return
 	}
 
-<<<<<<< HEAD
 	if connection.Id == "default" {
 		// dataset has no connection, it means it's a playground dataset
 		ctx = user.SetWorkspaceCtx(ctx, user.WorkspaceInfo{IsPlayground: true})
 	}
 
-=======
 	conCtx := conn.GetCtx(ctx, connection)
->>>>>>> a8319ccc
 	bucketName := s.getBucketNameFromConnection(connection)
 
 	if !s.storage.CanSaveQuery(conCtx, bucketName) {
