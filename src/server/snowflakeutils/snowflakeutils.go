--- conflicted
+++ resolved
@@ -29,11 +29,7 @@
 	return string(token)
 }
 
-<<<<<<< HEAD
 func ParsePrivateKey(base64Key string) (*rsa.PrivateKey, error) {
-=======
-func parsePrivateKey(base64Key string) (*rsa.PrivateKey, error) {
->>>>>>> 31e0508e
 	// Decode the base64-encoded private key
 	decodedKey, err := base64.StdEncoding.DecodeString(base64Key)
 	if err != nil {
@@ -89,11 +85,7 @@
 
 	if privateKey != "" {
 		log.Debug().Msg("Using snowflake private key")
-<<<<<<< HEAD
 		pk, err := ParsePrivateKey(privateKey)
-=======
-		pk, err := parsePrivateKey(privateKey)
->>>>>>> 31e0508e
 		if err != nil {
 			log.Fatal().Err(err).Msg("failed to parse private key")
 			return sf.Config{}
