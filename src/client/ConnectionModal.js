import Form from 'antd/es/form'
import Input from 'antd/es/input'
import Modal from 'antd/es/modal'
import { useSelector, useDispatch } from 'react-redux'
import Button from 'antd/es/button'
import styles from './ConnectionModal.module.css'
import { useEffect } from 'react'
import { archiveConnection, closeConnectionDialog, connectionChanged, reOpenDialog, saveConnection, testConnection } from './actions/connection'
import { CheckCircleTwoTone, ExclamationCircleTwoTone, LoadingOutlined } from '@ant-design/icons'
import Tooltip from 'antd/es/tooltip'
import AutoComplete from 'antd/es/auto-complete'
import Alert from 'antd/es/alert'
import { Connection } from '../proto/dekart_pb'
import { DatasourceIcon } from './Datasource'
<<<<<<< HEAD
=======
import { track } from './lib/tracking'
>>>>>>> 533cfa74

function Footer ({ form, testDisabled }) {
  const { dialog, test } = useSelector(state => state.connection)
  const { tested, testing, error: testError, success: testSuccess } = test
  const { id, loading, connectionType } = dialog
<<<<<<< HEAD

=======
  const isAdmin = useSelector(state => state.user.isAdmin)
>>>>>>> 533cfa74
  const dispatch = useDispatch()

  return (
    <div className={styles.modalFooter}>
      <Button
        type='primary' disabled={testing || tested || testDisabled} loading={testing} onClick={() => {
<<<<<<< HEAD
=======
          track('TestConnection')
>>>>>>> 533cfa74
          dispatch(testConnection(connectionType, form.getFieldsValue()))
        }}
      >
        Test Connection
      </Button>
      {
        tested
          ? <div className={styles.testStatus}>{testError ? <Tooltip title={testError}><ExclamationCircleTwoTone twoToneColor='#f5222d' /></Tooltip> : <CheckCircleTwoTone twoToneColor='#52c41a' />}</div>
          : null
      }
      <div className={styles.spacer} />
      <Button
        id='saveConnection'
<<<<<<< HEAD
        type={tested && testSuccess ? 'primary' : 'default'} disabled={(!tested || loading) && !testDisabled} onClick={() => {
=======
        type={tested && testSuccess ? 'primary' : 'default'} disabled={((!tested || loading) && !testDisabled) || !isAdmin} onClick={() => {
          track('SaveConnection')
>>>>>>> 533cfa74
          dispatch(saveConnection(id, connectionType, form.getFieldsValue()))
        }}
      >
        Save
      </Button>
<<<<<<< HEAD
      <Button disabled={!id} onClick={() => dispatch(archiveConnection(id))}>
=======
      <Button disabled={!id || !isAdmin} onClick={() => dispatch(archiveConnection(id))}>
>>>>>>> 533cfa74
        Archive
      </Button>
    </div>
  )
}

function SnowflakeConnectionModal ({ form }) {
  const { dialog } = useSelector(state => state.connection)
  const { id, loading } = dialog
  const dispatch = useDispatch()
  const connection = useSelector(state => state.connection.list.find(s => s.id === id))
  const datasetUsed = connection?.datasetCount > 0
  const passwordChanged = form.getFieldValue('snowflakePassword') !== connection?.snowflakePassword

  return (
    <Modal
      open
      title={<><DatasourceIcon type={Connection.ConnectionType.CONNECTION_TYPE_SNOWFLAKE} /> Snowflake</>}
      onCancel={() => dispatch(closeConnectionDialog())}
      footer={<Footer form={form} testDisabled={!passwordChanged} />}
    >
      <div className={styles.modalBody}>
        <Form
          form={form}
          disabled={loading}
          layout='vertical' onValuesChange={(changedValues, allValues) => {
            if (changedValues.snowflakeAccountId) {
              const snowflakeAccountId = changedValues.snowflakeAccountId
              form.setFieldsValue({
                snowflakeAccountId: snowflakeAccountId.replace('.', '-')
              })
            }
            dispatch(connectionChanged())
          }}
        >
          {datasetUsed ? <div className={styles.datasetsCountAlert}><Alert message={<>This connection is used in {connection.datasetCount} dataset{connection.datasetCount > 1 ? 's' : ''}.</>} description='Changing make cause report errors' type='warning' /></div> : null}
          <Form.Item label='Connection Name' required name='connectionName'>
            <Input placeholder='Snowflake' />
          </Form.Item>
          <Form.Item
            required label='Snowflake Account ID' name='snowflakeAccountId' extra={
              <><a href='https://docs.snowflake.com/en/user-guide/admin-account-identifier#using-an-account-name-as-an-identifier' target='_blank' rel='noreferrer'>Snowflake Account Identifier</a> that your Snowflake cluster is running.</>
            }
          >
            <Input placeholder='ORGNAME-ACCOUNT_NAME' />
          </Form.Item>
          <Form.Item required label='Snowflake Username' name='snowflakeUsername' extra='The database username for the account that you want to use to connect to your database.'>
            <Input placeholder='USERNAME' />
          </Form.Item>
          <Form.Item required label='Snowflake Password' name='snowflakePassword' extra={<>The password for the username that you use to connect to the database.</>}>
            <Input.Password
              placeholder='PASSWORD' visibilityToggle={passwordChanged} onFocus={() => {
                if (!passwordChanged) {
                  form.setFieldsValue({ snowflakePassword: '' })
                }
              }} onBlur={() => {
                if (form.getFieldValue('snowflakePassword') === '') {
                  form.setFieldsValue({ snowflakePassword: connection?.snowflakePassword })
                }
              }}
            />
          </Form.Item>
          <Form.Item label='Snowflake Warehouse' name='snowflakeWarehouse' extra='Optional: Snowflake warehouse. If the user lacks a default warehouse, you’ll need to enter the warehouse to connect to.'>
            <Input />
          </Form.Item>
        </Form>
      </div>
    </Modal>
  )
}
function BigQueryConnectionModal ({ form }) {
  const { dialog, projects } = useSelector(state => state.connection)
<<<<<<< HEAD
  const env = useSelector(state => state.env)
  const { DEKART_STORAGE } = env.variables
=======
>>>>>>> 533cfa74
  const { id, loading } = dialog
  const dispatch = useDispatch()
  const connection = useSelector(state => state.connection.list.find(s => s.id === id))

<<<<<<< HEAD
=======
  useEffect(() => {
    track('BigQueryConnectionModal')
  }, [])

>>>>>>> 533cfa74
  // only name can be changed for connections used in datasets
  const nameChangeOnly = connection?.datasetCount > 0

  return (
    <Modal
      open
      title={<><DatasourceIcon type={Connection.ConnectionType.CONNECTION_TYPE_BIGQUERY} /> BigQuery</>}
      onCancel={() => dispatch(closeConnectionDialog())}
      footer={<Footer form={form} testDisabled={nameChangeOnly} />}
    >
      <div className={styles.modalBody}>
        <Form
          form={form}
          disabled={loading}
          layout='vertical' onValuesChange={(changedValues, allValues) => {
            if (changedValues.bigqueryProjectId || changedValues.cloudStorageBucket) {
              dispatch(connectionChanged())
            }
            if (changedValues.bigqueryProjectId && !allValues.connectionName) {
              form.setFieldsValue({ connectionName: changedValues.bigqueryProjectId })
            }
          }}
        >
          {nameChangeOnly ? <div className={styles.datasetsCountAlert}><Alert message={<>This connection is used in {connection.datasetCount} dataset{connection.datasetCount > 1 ? 's' : ''}.</>} description='Only the name can be changed.' type='warning' /></div> : null}
          <Form.Item
            label='Project ID' extra={(() => {
              if (projects) {
                return projects.length ? 'Click to select you BigQuery project ID' : <>→ <a target='_blank' href='https://dekart.xyz/docs/configuration/environment-variables/?ref=no-gcp-project#user-authorization-via-google-oauth-20-flow' rel='noreferrer'>Ensure your account has access to the Google Cloud Project</a></>
              }
              return <LoadingOutlined />
            })()} required name='bigqueryProjectId'
          >
            <AutoComplete
              options={(projects || []).map(project => ({ value: project, label: project }))}
              // suffixIcon={<DownOutlined />}
              showArrow
              disabled={nameChangeOnly}
              filterOption={(inputValue, option) => option.value.toUpperCase().indexOf(inputValue.toUpperCase()) !== -1}
            />
          </Form.Item>
          <Form.Item label='Connection Name' required name='connectionName'>
            <Input />
          </Form.Item>
<<<<<<< HEAD
          {DEKART_STORAGE === 'USER'
            ? (
              <Form.Item label='Optional: Storage Bucket' extra={<>Google Cloud Storage bucket to permanently cache query results. Required to share map with other users.</>} name='cloudStorageBucket'>
                <Input placeholder='my-gcs-bucket' disabled={nameChangeOnly} />
              </Form.Item>
              )
            : (
              <Form.Item label='Storage Bucket' required extra={<>Google Cloud Storage bucket to permanently cache query results.</>} name='cloudStorageBucket'>
                <Input placeholder='my-gcs-bucket' disabled={nameChangeOnly} />
              </Form.Item>
              )}

=======
          <Form.Item label='Optional: Storage Bucket' extra={<>Google Cloud Storage bucket to permanently cache query results. Required to share map with other users.</>} name='cloudStorageBucket'>
            <Input placeholder='my-gcs-bucket' disabled={nameChangeOnly} />
          </Form.Item>
>>>>>>> 533cfa74
        </Form>
      </div>
    </Modal>
  )
}

export default function ConnectionModal () {
  const { dialog } = useSelector(state => state.connection)
  const { visible, id, connectionType } = dialog
  const dispatch = useDispatch()

  useEffect(() => {
    dispatch(reOpenDialog())
  }, [dispatch])

<<<<<<< HEAD
  const env = useSelector(state => state.env)
  const { BIGQUERY_PROJECT_ID, CLOUD_STORAGE_BUCKET } = env.variables

=======
>>>>>>> 533cfa74
  const connection = useSelector(state => state.connection.list.find(s => s.id === id))

  const [form] = Form.useForm()

  useEffect(() => {
    if (connection) {
      form.setFieldsValue(connection)
    }
<<<<<<< HEAD
    if (BIGQUERY_PROJECT_ID) {
      form.setFieldsValue({ bigqueryProjectId: BIGQUERY_PROJECT_ID })
    }
    if (CLOUD_STORAGE_BUCKET) {
      form.setFieldsValue({ cloudStorageBucket: CLOUD_STORAGE_BUCKET })
    }
  }, [connection, BIGQUERY_PROJECT_ID, CLOUD_STORAGE_BUCKET, form])
=======
  }, [connection, form])
>>>>>>> 533cfa74

  if (!visible) {
    return null
  }
  switch (connectionType) {
    case Connection.ConnectionType.CONNECTION_TYPE_SNOWFLAKE:
      return <SnowflakeConnectionModal form={form} />
    case Connection.ConnectionType.CONNECTION_TYPE_BIGQUERY:
    default:
      return <BigQueryConnectionModal form={form} />
  }
}<|MERGE_RESOLUTION|>--- conflicted
+++ resolved
@@ -12,30 +12,20 @@
 import Alert from 'antd/es/alert'
 import { Connection } from '../proto/dekart_pb'
 import { DatasourceIcon } from './Datasource'
-<<<<<<< HEAD
-=======
 import { track } from './lib/tracking'
->>>>>>> 533cfa74
 
 function Footer ({ form, testDisabled }) {
   const { dialog, test } = useSelector(state => state.connection)
   const { tested, testing, error: testError, success: testSuccess } = test
   const { id, loading, connectionType } = dialog
-<<<<<<< HEAD
-
-=======
   const isAdmin = useSelector(state => state.user.isAdmin)
->>>>>>> 533cfa74
   const dispatch = useDispatch()
 
   return (
     <div className={styles.modalFooter}>
       <Button
         type='primary' disabled={testing || tested || testDisabled} loading={testing} onClick={() => {
-<<<<<<< HEAD
-=======
           track('TestConnection')
->>>>>>> 533cfa74
           dispatch(testConnection(connectionType, form.getFieldsValue()))
         }}
       >
@@ -49,22 +39,14 @@
       <div className={styles.spacer} />
       <Button
         id='saveConnection'
-<<<<<<< HEAD
-        type={tested && testSuccess ? 'primary' : 'default'} disabled={(!tested || loading) && !testDisabled} onClick={() => {
-=======
         type={tested && testSuccess ? 'primary' : 'default'} disabled={((!tested || loading) && !testDisabled) || !isAdmin} onClick={() => {
           track('SaveConnection')
->>>>>>> 533cfa74
           dispatch(saveConnection(id, connectionType, form.getFieldsValue()))
         }}
       >
         Save
       </Button>
-<<<<<<< HEAD
-      <Button disabled={!id} onClick={() => dispatch(archiveConnection(id))}>
-=======
       <Button disabled={!id || !isAdmin} onClick={() => dispatch(archiveConnection(id))}>
->>>>>>> 533cfa74
         Archive
       </Button>
     </div>
@@ -137,22 +119,14 @@
 }
 function BigQueryConnectionModal ({ form }) {
   const { dialog, projects } = useSelector(state => state.connection)
-<<<<<<< HEAD
-  const env = useSelector(state => state.env)
-  const { DEKART_STORAGE } = env.variables
-=======
->>>>>>> 533cfa74
   const { id, loading } = dialog
   const dispatch = useDispatch()
   const connection = useSelector(state => state.connection.list.find(s => s.id === id))
 
-<<<<<<< HEAD
-=======
   useEffect(() => {
     track('BigQueryConnectionModal')
   }, [])
 
->>>>>>> 533cfa74
   // only name can be changed for connections used in datasets
   const nameChangeOnly = connection?.datasetCount > 0
 
@@ -196,24 +170,9 @@
           <Form.Item label='Connection Name' required name='connectionName'>
             <Input />
           </Form.Item>
-<<<<<<< HEAD
-          {DEKART_STORAGE === 'USER'
-            ? (
-              <Form.Item label='Optional: Storage Bucket' extra={<>Google Cloud Storage bucket to permanently cache query results. Required to share map with other users.</>} name='cloudStorageBucket'>
-                <Input placeholder='my-gcs-bucket' disabled={nameChangeOnly} />
-              </Form.Item>
-              )
-            : (
-              <Form.Item label='Storage Bucket' required extra={<>Google Cloud Storage bucket to permanently cache query results.</>} name='cloudStorageBucket'>
-                <Input placeholder='my-gcs-bucket' disabled={nameChangeOnly} />
-              </Form.Item>
-              )}
-
-=======
           <Form.Item label='Optional: Storage Bucket' extra={<>Google Cloud Storage bucket to permanently cache query results. Required to share map with other users.</>} name='cloudStorageBucket'>
             <Input placeholder='my-gcs-bucket' disabled={nameChangeOnly} />
           </Form.Item>
->>>>>>> 533cfa74
         </Form>
       </div>
     </Modal>
@@ -229,12 +188,6 @@
     dispatch(reOpenDialog())
   }, [dispatch])
 
-<<<<<<< HEAD
-  const env = useSelector(state => state.env)
-  const { BIGQUERY_PROJECT_ID, CLOUD_STORAGE_BUCKET } = env.variables
-
-=======
->>>>>>> 533cfa74
   const connection = useSelector(state => state.connection.list.find(s => s.id === id))
 
   const [form] = Form.useForm()
@@ -243,17 +196,7 @@
     if (connection) {
       form.setFieldsValue(connection)
     }
-<<<<<<< HEAD
-    if (BIGQUERY_PROJECT_ID) {
-      form.setFieldsValue({ bigqueryProjectId: BIGQUERY_PROJECT_ID })
-    }
-    if (CLOUD_STORAGE_BUCKET) {
-      form.setFieldsValue({ cloudStorageBucket: CLOUD_STORAGE_BUCKET })
-    }
-  }, [connection, BIGQUERY_PROJECT_ID, CLOUD_STORAGE_BUCKET, form])
-=======
   }, [connection, form])
->>>>>>> 533cfa74
 
   if (!visible) {
     return null
