import { useEffect, useState } from 'react'
import AceEditor from 'react-ace'
import { AutoSizer } from 'react-virtualized'
import Button from 'antd/es/button'
import styles from './Query.module.css'
import { useDispatch, useSelector } from 'react-redux'
import 'ace-builds/src-noconflict/mode-sql'
import 'ace-builds/src-noconflict/theme-sqlserver'
import 'ace-builds/src-noconflict/ext-language_tools'
import 'ace-builds/src-noconflict/keybinding-vscode'
import 'ace-builds/webpack-resolver'
import { ConnectionType, QueryJob } from '../proto/dekart_pb'
import { SendOutlined, CheckCircleTwoTone, ExclamationCircleTwoTone, ClockCircleTwoTone } from '@ant-design/icons'
import { Duration } from 'luxon'
import DataDocumentationLink from './DataDocumentationLink'
import { cancelJob, queryChanged, runQuery } from './actions/query'
import Tooltip from 'antd/es/tooltip'
import { switchPlayground } from './actions/user'
import { getDatasourceMeta } from './lib/datasource'

function CancelButton ({ queryJob }) {
  const dispatch = useDispatch()
  return (
    <Button
      size='small'
      type='ghost'
      onClick={() => dispatch(cancelJob(queryJob.id))}
    >Cancel
    </Button>
  )
}

function JobTimer ({ queryJob }) {
  const online = useSelector(state => state.reportStatus.online)
  const lastUpdated = useSelector(state => state.reportStatus.lastUpdated)
  const [durationMs, setDuration] = useState(Date.now())
  useEffect(() => {
    let cancel = false
    const iterator = () => {
      if (cancel || !online) {
        return
      }
      setDuration(queryJob.jobDuration + Date.now() - lastUpdated)
      setTimeout(iterator, 1000)
    }
    iterator()
    return () => { cancel = true }
  }, [queryJob.jobDuration, online, lastUpdated])
  if (!online) {
    return null
  }
  const duration = Duration.fromMillis(durationMs)
  return (<span className={styles.jobTimer}>{duration.toFormat('mm:ss')}</span>)
}

function StatusActions ({ queryJob }) {
  return (
    <span className={styles.statusActions}>
      <JobTimer queryJob={queryJob} />
      <CancelButton queryJob={queryJob} />
    </span>
  )
}

function QueryEditor ({ queryId, queryText, onChange, canWrite }) {
  const dataset = useSelector(state => state.dataset.list.find(q => q.queryId === queryId))
  const connection = useSelector(state => state.connection.list.find(c => c.id === dataset?.connectionId))
  const connectionType = useConnectionType(connection?.id)
  const completer = getDatasourceMeta(connectionType)?.completer
  useEffect(() => {
    if (completer) {
      const langTools = window.ace.require('ace/ext/language_tools')
      langTools.addCompleter(completer)
    }
  }, [completer])

  return (
    <div className={styles.editor}>
      <AutoSizer>
        {({ height, width }) => (
          <AceEditor
            mode='sql'
            width={`${width}px`}
            height={`${height}px`}
            theme='sqlserver'
            name={'AceEditor' + queryId}
            keyboardHandler='vscode'
            onChange={onChange}
            value={queryText}
            readOnly={!canWrite}
            editorProps={{ $blockScrolling: true }}
            setOptions={{
              enableBasicAutocompletion: true,
              enableLiveAutocompletion: true,
              enableSnippets: true,
              highlightActiveLine: canWrite,
              highlightGutterLine: canWrite
            }}
          />
        )}
      </AutoSizer>
      {queryText && queryText.trim().length ? null : <SampleQuery queryId={queryId} />}
    </div>
  )
}

function PlaygroundWarning ({ jobError }) {
  const isPlayground = useSelector(state => state.user.isPlayground)
  const dispatch = useDispatch()
  let showPlaygroundWarning = false
  if (jobError && jobError.includes('Error 40') && isPlayground) {
    showPlaygroundWarning = true
  }
  if (!showPlaygroundWarning) {
    return null
  }
  return (
    <div className={styles.playgroundWarning}>
      <p>You are in Playground Mode. To access private datasets create free workspace and configure connection</p>
      <Button type='link' onClick={() => dispatch(switchPlayground(false))}>Switch to workspace</Button>
    </div>
  )
}

function QueryStatus ({ children, query }) {
  const env = useSelector(state => state.env)
  const hash = useSelector(state => state.queryParams.hash)
  const queryJob = useSelector(state => state.queryJobs.find(job => job.queryId === query.id && job.queryParamsHash === hash))
  let message, errorMessage, action, style, tooltip, errorInfoHtml
  let icon = null
  if (queryJob?.jobError) {
    message = 'Error'
    style = styles.error
    errorMessage = queryJob.jobError
    if (env.variables.UX_ACCESS_ERROR_INFO_HTML && errorMessage.includes('Error 403')) {
      errorInfoHtml = ''
    } else if (env.variables.UX_NOT_FOUND_ERROR_INFO_HTML && errorMessage.includes('Error 404')) {
      errorInfoHtml = env.variables.UX_NOT_FOUND_ERROR_INFO_HTML
    }
    icon = <ExclamationCircleTwoTone className={styles.icon} twoToneColor='#F66B55' />
  }
  switch (queryJob?.jobStatus) {
    case QueryJob.JobStatus.JOB_STATUS_PENDING:
      icon = <ClockCircleTwoTone className={styles.icon} twoToneColor='#B8B8B8' />
      message = 'Pending'
      style = styles.info
      action = <StatusActions queryJob={queryJob} />
      break
    case QueryJob.JobStatus.JOB_STATUS_RUNNING:
      icon = <ClockCircleTwoTone className={styles.icon} twoToneColor='#B8B8B8' />
      message = 'Running'
      style = styles.info
      action = <StatusActions queryJob={queryJob} />
      break
    case QueryJob.JobStatus.JOB_STATUS_DONE_LEGACY:
      if (!queryJob.jobResultId) {
        message = 'Reading Result'
        style = styles.info
        icon = <ClockCircleTwoTone className={styles.icon} twoToneColor='#B8B8B8' />
        action = <StatusActions queryJob={queryJob} />
        break
      }
      icon = <CheckCircleTwoTone className={styles.icon} twoToneColor='#52c41a' />
      message = <span>Ready</span>
      style = styles.success
      break
    case QueryJob.JobStatus.JOB_STATUS_READING_RESULTS:
      message = 'Reading Result'
      style = styles.info
      icon = <ClockCircleTwoTone className={styles.icon} twoToneColor='#B8B8B8' />
      action = <StatusActions queryJob={queryJob} />
      break
    case QueryJob.JobStatus.JOB_STATUS_DONE:
      icon = <CheckCircleTwoTone className={styles.icon} twoToneColor='#52c41a' />
      message = <span>Ready</span>
      style = styles.success
      break
    default:
  }
  return (
    <div className={[styles.queryStatus, style].join(' ')}>
      <div className={styles.status}>
        <div className={styles.statusHead}>
          <Tooltip title={tooltip} className={styles.tooltip}>
            {icon}
            <div id='dekart-query-status-message' className={styles.message}>{message}</div>
          </Tooltip>
          <div className={styles.spacer} />
          {action ? <div className={styles.action}>{action}</div> : null}
        </div>
        {errorMessage ? <div className={styles.errorMessage}>{errorMessage}</div> : null}
        {errorInfoHtml ? <div className={styles.errorInfoHtml} dangerouslySetInnerHTML={{ __html: errorInfoHtml }} /> : null}
        <PlaygroundWarning jobError={queryJob?.jobError} />
      </div>
      {children ? <div className={styles.button}>{children}</div> : null}

    </div>
  )
}

// custom react hook which gets connectionType
function useConnectionType (connectionId) {
  const isPlayground = useSelector(state => state.user.isPlayground)
  const connectionType = useSelector(state => state.connection.list.find(c => c.id === connectionId)?.connectionType)
  return isPlayground ? ConnectionType.CONNECTION_TYPE_BIGQUERY : connectionType
}

function SampleQuery ({ queryId }) {
  const { UX_SAMPLE_QUERY_SQL, UX_DATA_DOCUMENTATION } = useSelector(state => state.env.variables)
  const queryStatus = useSelector(state => state.queryStatus[queryId])
  const dataset = useSelector(state => state.dataset.list.find(q => q.queryId === queryId))
  const connection = useSelector(state => state.connection.list.find(c => c.id === dataset?.connectionId))
<<<<<<< HEAD
  const { DATASOURCE } = useSelector(state => state.env.variables)
  const isPlayground = useSelector(state => state.user.isPlayground)

  let connectionType = connection?.connectionType
  if (isPlayground) {
    // TODO: what if snowflake connection is used in playground?
    connectionType = Connection.ConnectionType.CONNECTION_TYPE_BIGQUERY
  }
=======
  const connectionType = useConnectionType(connection?.id)
>>>>>>> d0ba0850

  const downloadingSource = queryStatus?.downloadingSource
  const dispatch = useDispatch()
  if (UX_DATA_DOCUMENTATION) {
    return <DataDocumentationLink className={styles.dataDoc} />
  }
  if (
    downloadingSource) {
    // do not show sample query while downloading source
    return null
  }
  let showSampleQuery = UX_SAMPLE_QUERY_SQL
  if (!showSampleQuery) {
    if (connection) {
      showSampleQuery = getDatasourceMeta(connection.connectionType)?.sampleQuery
    } else if (DATASOURCE) {
      showSampleQuery = getDatasourceMeta(DATASOURCE)?.sampleQuery
    }
  }
  if (showSampleQuery) {
    return (
      <div className={styles.sampleQuery}>
        <Tooltip title={<>Don't know where to start?<br />Try running public dataset query.</>}>
          <Button
            type='link' onClick={() => {
              dispatch(queryChanged(queryId, showSampleQuery))
            }}
          >💡 Start with a sample query
          </Button>
        </Tooltip>
      </div>
    )
  }
  const examplesUrl = getDatasourceMeta(connectionType)?.examplesUrl
  if (examplesUrl) {
    return (
      <div className={styles.sampleQuery}>
        <Tooltip title={<>Don't know where to start?<br />Try running public dataset query.</>}>
          <a
            href={examplesUrl}
            target='_blank'
            rel='noreferrer'
          >💡 Start with public dataset query
          </a>
        </Tooltip>
      </div>
    )
  }
  return null
}

export default function Query ({ query }) {
  const { canRun, queryText } = useSelector(state => state.queryStatus[query.id])
  const { canWrite } = useSelector(state => state.report)
  const edit = useSelector(state => state.reportStatus.edit)
  const dispatch = useDispatch()
  return (
    <div key={query.id} className={styles.query}>
      <QueryEditor
        queryId={query.id}
        queryText={queryText}
        onChange={value => dispatch(queryChanged(query.id, value))}
        canWrite={canWrite && edit}
      />
      <QueryStatus query={query}>
        {
          canWrite && edit
            ? (
              <Button
                size='large'
                disabled={!canRun || !queryText}
                icon={<SendOutlined />}
                onClick={() => dispatch(runQuery(query.id, queryText))}
              >Execute
              </Button>
              )
            : null
        }
      </QueryStatus>
    </div>
  )
}<|MERGE_RESOLUTION|>--- conflicted
+++ resolved
@@ -15,7 +15,6 @@
 import DataDocumentationLink from './DataDocumentationLink'
 import { cancelJob, queryChanged, runQuery } from './actions/query'
 import Tooltip from 'antd/es/tooltip'
-import { switchPlayground } from './actions/user'
 import { getDatasourceMeta } from './lib/datasource'
 
 function CancelButton ({ queryJob }) {
@@ -104,24 +103,6 @@
   )
 }
 
-function PlaygroundWarning ({ jobError }) {
-  const isPlayground = useSelector(state => state.user.isPlayground)
-  const dispatch = useDispatch()
-  let showPlaygroundWarning = false
-  if (jobError && jobError.includes('Error 40') && isPlayground) {
-    showPlaygroundWarning = true
-  }
-  if (!showPlaygroundWarning) {
-    return null
-  }
-  return (
-    <div className={styles.playgroundWarning}>
-      <p>You are in Playground Mode. To access private datasets create free workspace and configure connection</p>
-      <Button type='link' onClick={() => dispatch(switchPlayground(false))}>Switch to workspace</Button>
-    </div>
-  )
-}
-
 function QueryStatus ({ children, query }) {
   const env = useSelector(state => state.env)
   const hash = useSelector(state => state.queryParams.hash)
@@ -190,7 +171,6 @@
         </div>
         {errorMessage ? <div className={styles.errorMessage}>{errorMessage}</div> : null}
         {errorInfoHtml ? <div className={styles.errorInfoHtml} dangerouslySetInnerHTML={{ __html: errorInfoHtml }} /> : null}
-        <PlaygroundWarning jobError={queryJob?.jobError} />
       </div>
       {children ? <div className={styles.button}>{children}</div> : null}
 
@@ -210,18 +190,14 @@
   const queryStatus = useSelector(state => state.queryStatus[queryId])
   const dataset = useSelector(state => state.dataset.list.find(q => q.queryId === queryId))
   const connection = useSelector(state => state.connection.list.find(c => c.id === dataset?.connectionId))
-<<<<<<< HEAD
   const { DATASOURCE } = useSelector(state => state.env.variables)
   const isPlayground = useSelector(state => state.user.isPlayground)
 
   let connectionType = connection?.connectionType
   if (isPlayground) {
     // TODO: what if snowflake connection is used in playground?
-    connectionType = Connection.ConnectionType.CONNECTION_TYPE_BIGQUERY
-  }
-=======
-  const connectionType = useConnectionType(connection?.id)
->>>>>>> d0ba0850
+    connectionType = ConnectionType.CONNECTION_TYPE_BIGQUERY
+  }
 
   const downloadingSource = queryStatus?.downloadingSource
   const dispatch = useDispatch()
