{
  "name": "dekart",
<<<<<<< HEAD
  "version": "0.18.2",
=======
  "version": "0.18.4",
>>>>>>> 5ab40bd4
  "private": true,
  "dependencies": {
    "@dekart-xyz/kepler.gl": "2.5.5-fix.5",
    "@improbable-eng/grpc-web": "^0.15.0",
    "@testing-library/jest-dom": "^5.11.6",
    "@testing-library/react": "^11.2.2",
    "@testing-library/user-event": "^12.5.0",
    "ace-builds": "^1.36.5",
    "antd": "^4.9.4",
    "classnames": "^2.2.6",
    "copy-to-clipboard": "^3.3.1",
    "crypto-js": "^4.1.1",
    "cypress": "^13.15.0",
    "google-protobuf": "^3.14.0",
    "immer": "^9.0.7",
    "js-md5": "^0.8.3",
    "luxon": "^1.25.0",
    "pretty-bytes": "^5.5.0",
    "re-resizable": "^6.9.11",
    "react": "^17.0.1",
    "react-ace": "^13.0.0",
    "react-dom": "^17.0.1",
    "react-error-overlay": "^6.0.9",
    "react-markdown": "^8.0.7",
    "react-palm": "^3.3.7",
    "react-redux": "^7.1.3",
    "react-router-dom": "^5.2.0",
    "react-scripts": "^4.0.3",
    "react-virtualized": "^9.22.3",
    "redux": "^4.0.5",
    "redux-logger": "^3.0.6",
    "redux-thunk": "^2.3.0",
    "semver": "^7.3.5",
    "styled-components": "^5.2.1",
    "web-vitals": "^0.2.4"
  },
  "scripts": {
    "start": "react-scripts start",
    "build": "REACT_APP_CUSTOM_CODE=CUSTOM_CODE react-scripts --max_old_space_size=4096 build",
    "test": "react-scripts test",
    "eject": "react-scripts eject",
    "analyze": "source-map-explorer 'build/static/js/*.js'"
  },
  "eslintConfig": {
    "globals": {
      "cy": true
    },
    "extends": [
      "react-app",
      "react-app/jest",
      "plugin:cypress/recommended"
    ]
  },
  "browserslist": {
    "production": [
      ">2.0%",
      "not dead",
      "not op_mini all"
    ],
    "development": [
      "last 1 chrome version",
      "last 1 firefox version",
      "last 1 safari version"
    ]
  },
  "devDependencies": {
    "eslint-plugin-cypress": "^2.12.1",
    "source-map-explorer": "^2.5.1",
    "standard": "^17.0.0"
  },
  "overrides": {
    "@deck.gl/aggregation-layers": "8.6.5",
    "@deck.gl/core": "8.6.5",
    "@deck.gl/extensions": "8.6.5",
    "@deck.gl/geo-layers": "8.6.5",
    "@deck.gl/layers": "8.6.5",
    "@deck.gl/mesh-layers": "8.6.5",
    "@deck.gl/react": "8.6.5",
    "deck.gl": "8.6.5",
    "@luma.gl/shadertools": "8.5.10",
    "@luma.gl/core": "8.5.10",
    "@luma.gl/experimental": "8.5.10",
    "@luma.gl/constants": "8.5.10",
    "@luma.gl/engine": "8.5.10",
    "@luma.gl/gltools": "8.5.10",
    "@luma.gl/webgl": "8.5.10",
    "react-dev-utils": {
      "immer": "$immer"
    }
  }
}<|MERGE_RESOLUTION|>--- conflicted
+++ resolved
@@ -1,10 +1,6 @@
 {
   "name": "dekart",
-<<<<<<< HEAD
   "version": "0.18.2",
-=======
-  "version": "0.18.4",
->>>>>>> 5ab40bd4
   "private": true,
   "dependencies": {
     "@dekart-xyz/kepler.gl": "2.5.5-fix.5",
