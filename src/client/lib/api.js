--- conflicted
+++ resolved
@@ -28,18 +28,4 @@
     throw new ApiError(url, res.status, errorDetails)
   }
   return res
-<<<<<<< HEAD
-}
-
-const { REACT_APP_API_HOST } = process.env // this never changes, passed during build
-
-// authRedirect will redirect the browser to the authentication endpoint
-export function authRedirect (state) {
-  const req = new URL('/api/v1/authenticate', REACT_APP_API_HOST || window.location.href)
-  state.setAuthUrl(req.href)
-  const stateBase64 = btoa(String.fromCharCode.apply(null, state.serializeBinary()))
-  req.searchParams.set('state', stateBase64)
-  window.location.href = req.href
-=======
->>>>>>> 83661657
 }