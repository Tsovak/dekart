--- conflicted
+++ resolved
@@ -41,7 +41,7 @@
     rpc ArchiveConnection(ArchiveConnectionRequest) returns (ArchiveConnectionResponse) {}
     rpc GetConnectionList(GetConnectionListRequest) returns (GetConnectionListResponse) {}
     rpc TestConnection(TestConnectionRequest) returns (TestConnectionResponse) {}
-<<<<<<< HEAD
+    rpc SetDefaultConnection(SetDefaultConnectionRequest) returns (SetDefaultConnectionResponse) {}
 
     //CLOUD
 
@@ -49,6 +49,20 @@
     rpc CreateSubscription(CreateSubscriptionRequest) returns (CreateSubscriptionResponse) {}
     rpc GetSubscription(GetSubscriptionRequest) returns (GetSubscriptionResponse) {}
     rpc CancelSubscription(CancelSubscriptionRequest) returns (CancelSubscriptionResponse) {}
+}
+
+message SetDefaultConnectionRequest {
+    string connection_id = 1;
+}
+
+message SetDefaultConnectionResponse {
+}
+
+message RunAllQueriesRequest {
+    string report_id = 1;
+}
+
+message RunAllQueriesResponse {
 
 }
 
@@ -89,23 +103,6 @@
 
 message CreateSubscriptionResponse {
     string redirect_url = 1;
-=======
-    rpc SetDefaultConnection(SetDefaultConnectionRequest) returns (SetDefaultConnectionResponse) {}
-}
-
-message SetDefaultConnectionRequest {
-    string connection_id = 1;
-}
-
-message SetDefaultConnectionResponse {
-}
-
-message RunAllQueriesRequest {
-    string report_id = 1;
-}
-
-message RunAllQueriesResponse {
->>>>>>> 758e2d29
 }
 
 message GetConnectionListRequest {
