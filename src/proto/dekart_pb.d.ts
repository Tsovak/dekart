// package: 
// file: proto/dekart.proto

import * as jspb from "google-protobuf";

export class GetStripePortalSessionRequest extends jspb.Message {
  getUiUrl(): string;
  setUiUrl(value: string): void;

  serializeBinary(): Uint8Array;
  toObject(includeInstance?: boolean): GetStripePortalSessionRequest.AsObject;
  static toObject(includeInstance: boolean, msg: GetStripePortalSessionRequest): GetStripePortalSessionRequest.AsObject;
  static extensions: {[key: number]: jspb.ExtensionFieldInfo<jspb.Message>};
  static extensionsBinary: {[key: number]: jspb.ExtensionFieldBinaryInfo<jspb.Message>};
  static serializeBinaryToWriter(message: GetStripePortalSessionRequest, writer: jspb.BinaryWriter): void;
  static deserializeBinary(bytes: Uint8Array): GetStripePortalSessionRequest;
  static deserializeBinaryFromReader(message: GetStripePortalSessionRequest, reader: jspb.BinaryReader): GetStripePortalSessionRequest;
}

export namespace GetStripePortalSessionRequest {
  export type AsObject = {
    uiUrl: string,
  }
}

export class GetStripePortalSessionResponse extends jspb.Message {
  getUrl(): string;
  setUrl(value: string): void;

  serializeBinary(): Uint8Array;
  toObject(includeInstance?: boolean): GetStripePortalSessionResponse.AsObject;
  static toObject(includeInstance: boolean, msg: GetStripePortalSessionResponse): GetStripePortalSessionResponse.AsObject;
  static extensions: {[key: number]: jspb.ExtensionFieldInfo<jspb.Message>};
  static extensionsBinary: {[key: number]: jspb.ExtensionFieldBinaryInfo<jspb.Message>};
  static serializeBinaryToWriter(message: GetStripePortalSessionResponse, writer: jspb.BinaryWriter): void;
  static deserializeBinary(bytes: Uint8Array): GetStripePortalSessionResponse;
  static deserializeBinaryFromReader(message: GetStripePortalSessionResponse, reader: jspb.BinaryReader): GetStripePortalSessionResponse;
}

export namespace GetStripePortalSessionResponse {
  export type AsObject = {
    url: string,
  }
}

export class UpdateWorkspaceUserRequest extends jspb.Message {
  getEmail(): string;
  setEmail(value: string): void;

  getUserUpdateType(): UpdateWorkspaceUserRequest.UserUpdateTypeMap[keyof UpdateWorkspaceUserRequest.UserUpdateTypeMap];
  setUserUpdateType(value: UpdateWorkspaceUserRequest.UserUpdateTypeMap[keyof UpdateWorkspaceUserRequest.UserUpdateTypeMap]): void;

  serializeBinary(): Uint8Array;
  toObject(includeInstance?: boolean): UpdateWorkspaceUserRequest.AsObject;
  static toObject(includeInstance: boolean, msg: UpdateWorkspaceUserRequest): UpdateWorkspaceUserRequest.AsObject;
  static extensions: {[key: number]: jspb.ExtensionFieldInfo<jspb.Message>};
  static extensionsBinary: {[key: number]: jspb.ExtensionFieldBinaryInfo<jspb.Message>};
  static serializeBinaryToWriter(message: UpdateWorkspaceUserRequest, writer: jspb.BinaryWriter): void;
  static deserializeBinary(bytes: Uint8Array): UpdateWorkspaceUserRequest;
  static deserializeBinaryFromReader(message: UpdateWorkspaceUserRequest, reader: jspb.BinaryReader): UpdateWorkspaceUserRequest;
}

export namespace UpdateWorkspaceUserRequest {
  export type AsObject = {
    email: string,
    userUpdateType: UpdateWorkspaceUserRequest.UserUpdateTypeMap[keyof UpdateWorkspaceUserRequest.UserUpdateTypeMap],
  }

  export interface UserUpdateTypeMap {
    USER_UPDATE_TYPE_UNSPECIFIED: 0;
    USER_UPDATE_TYPE_ADD: 1;
    USER_UPDATE_TYPE_REMOVE: 2;
  }

  export const UserUpdateType: UserUpdateTypeMap;
}

export class UpdateWorkspaceUserResponse extends jspb.Message {
  serializeBinary(): Uint8Array;
  toObject(includeInstance?: boolean): UpdateWorkspaceUserResponse.AsObject;
  static toObject(includeInstance: boolean, msg: UpdateWorkspaceUserResponse): UpdateWorkspaceUserResponse.AsObject;
  static extensions: {[key: number]: jspb.ExtensionFieldInfo<jspb.Message>};
  static extensionsBinary: {[key: number]: jspb.ExtensionFieldBinaryInfo<jspb.Message>};
  static serializeBinaryToWriter(message: UpdateWorkspaceUserResponse, writer: jspb.BinaryWriter): void;
  static deserializeBinary(bytes: Uint8Array): UpdateWorkspaceUserResponse;
  static deserializeBinaryFromReader(message: UpdateWorkspaceUserResponse, reader: jspb.BinaryReader): UpdateWorkspaceUserResponse;
}

export namespace UpdateWorkspaceUserResponse {
  export type AsObject = {
  }
}

export class GetWorkspaceRequest extends jspb.Message {
  serializeBinary(): Uint8Array;
  toObject(includeInstance?: boolean): GetWorkspaceRequest.AsObject;
  static toObject(includeInstance: boolean, msg: GetWorkspaceRequest): GetWorkspaceRequest.AsObject;
  static extensions: {[key: number]: jspb.ExtensionFieldInfo<jspb.Message>};
  static extensionsBinary: {[key: number]: jspb.ExtensionFieldBinaryInfo<jspb.Message>};
  static serializeBinaryToWriter(message: GetWorkspaceRequest, writer: jspb.BinaryWriter): void;
  static deserializeBinary(bytes: Uint8Array): GetWorkspaceRequest;
  static deserializeBinaryFromReader(message: GetWorkspaceRequest, reader: jspb.BinaryReader): GetWorkspaceRequest;
}

export namespace GetWorkspaceRequest {
  export type AsObject = {
  }
}

export class GetWorkspaceResponse extends jspb.Message {
  hasWorkspace(): boolean;
  clearWorkspace(): void;
  getWorkspace(): Workspace | undefined;
  setWorkspace(value?: Workspace): void;

  hasSubscription(): boolean;
  clearSubscription(): void;
  getSubscription(): Subscription | undefined;
  setSubscription(value?: Subscription): void;

  clearUsersList(): void;
  getUsersList(): Array<User>;
  setUsersList(value: Array<User>): void;
  addUsers(value?: User, index?: number): User;

  clearInvitesList(): void;
  getInvitesList(): Array<WorkspaceInvite>;
  setInvitesList(value: Array<WorkspaceInvite>): void;
  addInvites(value?: WorkspaceInvite, index?: number): WorkspaceInvite;

  getAddedUsersCount(): number;
  setAddedUsersCount(value: number): void;

  serializeBinary(): Uint8Array;
  toObject(includeInstance?: boolean): GetWorkspaceResponse.AsObject;
  static toObject(includeInstance: boolean, msg: GetWorkspaceResponse): GetWorkspaceResponse.AsObject;
  static extensions: {[key: number]: jspb.ExtensionFieldInfo<jspb.Message>};
  static extensionsBinary: {[key: number]: jspb.ExtensionFieldBinaryInfo<jspb.Message>};
  static serializeBinaryToWriter(message: GetWorkspaceResponse, writer: jspb.BinaryWriter): void;
  static deserializeBinary(bytes: Uint8Array): GetWorkspaceResponse;
  static deserializeBinaryFromReader(message: GetWorkspaceResponse, reader: jspb.BinaryReader): GetWorkspaceResponse;
}

export namespace GetWorkspaceResponse {
  export type AsObject = {
    workspace?: Workspace.AsObject,
    subscription?: Subscription.AsObject,
    usersList: Array<User.AsObject>,
    invitesList: Array<WorkspaceInvite.AsObject>,
    addedUsersCount: number,
  }
}

export class CreateWorkspaceRequest extends jspb.Message {
  getWorkspaceName(): string;
  setWorkspaceName(value: string): void;

  serializeBinary(): Uint8Array;
  toObject(includeInstance?: boolean): CreateWorkspaceRequest.AsObject;
  static toObject(includeInstance: boolean, msg: CreateWorkspaceRequest): CreateWorkspaceRequest.AsObject;
  static extensions: {[key: number]: jspb.ExtensionFieldInfo<jspb.Message>};
  static extensionsBinary: {[key: number]: jspb.ExtensionFieldBinaryInfo<jspb.Message>};
  static serializeBinaryToWriter(message: CreateWorkspaceRequest, writer: jspb.BinaryWriter): void;
  static deserializeBinary(bytes: Uint8Array): CreateWorkspaceRequest;
  static deserializeBinaryFromReader(message: CreateWorkspaceRequest, reader: jspb.BinaryReader): CreateWorkspaceRequest;
}

export namespace CreateWorkspaceRequest {
  export type AsObject = {
    workspaceName: string,
  }
}

export class CreateWorkspaceResponse extends jspb.Message {
  serializeBinary(): Uint8Array;
  toObject(includeInstance?: boolean): CreateWorkspaceResponse.AsObject;
  static toObject(includeInstance: boolean, msg: CreateWorkspaceResponse): CreateWorkspaceResponse.AsObject;
  static extensions: {[key: number]: jspb.ExtensionFieldInfo<jspb.Message>};
  static extensionsBinary: {[key: number]: jspb.ExtensionFieldBinaryInfo<jspb.Message>};
  static serializeBinaryToWriter(message: CreateWorkspaceResponse, writer: jspb.BinaryWriter): void;
  static deserializeBinary(bytes: Uint8Array): CreateWorkspaceResponse;
  static deserializeBinaryFromReader(message: CreateWorkspaceResponse, reader: jspb.BinaryReader): CreateWorkspaceResponse;
}

export namespace CreateWorkspaceResponse {
  export type AsObject = {
  }
}

export class UpdateWorkspaceRequest extends jspb.Message {
  getWorkspaceName(): string;
  setWorkspaceName(value: string): void;

  serializeBinary(): Uint8Array;
  toObject(includeInstance?: boolean): UpdateWorkspaceRequest.AsObject;
  static toObject(includeInstance: boolean, msg: UpdateWorkspaceRequest): UpdateWorkspaceRequest.AsObject;
  static extensions: {[key: number]: jspb.ExtensionFieldInfo<jspb.Message>};
  static extensionsBinary: {[key: number]: jspb.ExtensionFieldBinaryInfo<jspb.Message>};
  static serializeBinaryToWriter(message: UpdateWorkspaceRequest, writer: jspb.BinaryWriter): void;
  static deserializeBinary(bytes: Uint8Array): UpdateWorkspaceRequest;
  static deserializeBinaryFromReader(message: UpdateWorkspaceRequest, reader: jspb.BinaryReader): UpdateWorkspaceRequest;
}

export namespace UpdateWorkspaceRequest {
  export type AsObject = {
    workspaceName: string,
  }
}

export class UpdateWorkspaceResponse extends jspb.Message {
  serializeBinary(): Uint8Array;
  toObject(includeInstance?: boolean): UpdateWorkspaceResponse.AsObject;
  static toObject(includeInstance: boolean, msg: UpdateWorkspaceResponse): UpdateWorkspaceResponse.AsObject;
  static extensions: {[key: number]: jspb.ExtensionFieldInfo<jspb.Message>};
  static extensionsBinary: {[key: number]: jspb.ExtensionFieldBinaryInfo<jspb.Message>};
  static serializeBinaryToWriter(message: UpdateWorkspaceResponse, writer: jspb.BinaryWriter): void;
  static deserializeBinary(bytes: Uint8Array): UpdateWorkspaceResponse;
  static deserializeBinaryFromReader(message: UpdateWorkspaceResponse, reader: jspb.BinaryReader): UpdateWorkspaceResponse;
}

export namespace UpdateWorkspaceResponse {
  export type AsObject = {
  }
}

export class RespondToInviteRequest extends jspb.Message {
  getInviteId(): string;
  setInviteId(value: string): void;

  getAccept(): boolean;
  setAccept(value: boolean): void;

  serializeBinary(): Uint8Array;
  toObject(includeInstance?: boolean): RespondToInviteRequest.AsObject;
  static toObject(includeInstance: boolean, msg: RespondToInviteRequest): RespondToInviteRequest.AsObject;
  static extensions: {[key: number]: jspb.ExtensionFieldInfo<jspb.Message>};
  static extensionsBinary: {[key: number]: jspb.ExtensionFieldBinaryInfo<jspb.Message>};
  static serializeBinaryToWriter(message: RespondToInviteRequest, writer: jspb.BinaryWriter): void;
  static deserializeBinary(bytes: Uint8Array): RespondToInviteRequest;
  static deserializeBinaryFromReader(message: RespondToInviteRequest, reader: jspb.BinaryReader): RespondToInviteRequest;
}

export namespace RespondToInviteRequest {
  export type AsObject = {
    inviteId: string,
    accept: boolean,
  }
}

export class RespondToInviteResponse extends jspb.Message {
  serializeBinary(): Uint8Array;
  toObject(includeInstance?: boolean): RespondToInviteResponse.AsObject;
  static toObject(includeInstance: boolean, msg: RespondToInviteResponse): RespondToInviteResponse.AsObject;
  static extensions: {[key: number]: jspb.ExtensionFieldInfo<jspb.Message>};
  static extensionsBinary: {[key: number]: jspb.ExtensionFieldBinaryInfo<jspb.Message>};
  static serializeBinaryToWriter(message: RespondToInviteResponse, writer: jspb.BinaryWriter): void;
  static deserializeBinary(bytes: Uint8Array): RespondToInviteResponse;
  static deserializeBinaryFromReader(message: RespondToInviteResponse, reader: jspb.BinaryReader): RespondToInviteResponse;
}

export namespace RespondToInviteResponse {
  export type AsObject = {
  }
}

export class GetInvitesRequest extends jspb.Message {
  serializeBinary(): Uint8Array;
  toObject(includeInstance?: boolean): GetInvitesRequest.AsObject;
  static toObject(includeInstance: boolean, msg: GetInvitesRequest): GetInvitesRequest.AsObject;
  static extensions: {[key: number]: jspb.ExtensionFieldInfo<jspb.Message>};
  static extensionsBinary: {[key: number]: jspb.ExtensionFieldBinaryInfo<jspb.Message>};
  static serializeBinaryToWriter(message: GetInvitesRequest, writer: jspb.BinaryWriter): void;
  static deserializeBinary(bytes: Uint8Array): GetInvitesRequest;
  static deserializeBinaryFromReader(message: GetInvitesRequest, reader: jspb.BinaryReader): GetInvitesRequest;
}

export namespace GetInvitesRequest {
  export type AsObject = {
  }
}

export class WorkspaceInvite extends jspb.Message {
  getWorkspaceId(): string;
  setWorkspaceId(value: string): void;

  getInviteId(): string;
  setInviteId(value: string): void;

  getInviterEmail(): string;
  setInviterEmail(value: string): void;

  getWorkspaceName(): string;
  setWorkspaceName(value: string): void;

  getCreatedAt(): number;
  setCreatedAt(value: number): void;

  serializeBinary(): Uint8Array;
  toObject(includeInstance?: boolean): WorkspaceInvite.AsObject;
  static toObject(includeInstance: boolean, msg: WorkspaceInvite): WorkspaceInvite.AsObject;
  static extensions: {[key: number]: jspb.ExtensionFieldInfo<jspb.Message>};
  static extensionsBinary: {[key: number]: jspb.ExtensionFieldBinaryInfo<jspb.Message>};
  static serializeBinaryToWriter(message: WorkspaceInvite, writer: jspb.BinaryWriter): void;
  static deserializeBinary(bytes: Uint8Array): WorkspaceInvite;
  static deserializeBinaryFromReader(message: WorkspaceInvite, reader: jspb.BinaryReader): WorkspaceInvite;
}

export namespace WorkspaceInvite {
  export type AsObject = {
    workspaceId: string,
    inviteId: string,
    inviterEmail: string,
    workspaceName: string,
    createdAt: number,
  }
}

export class GetInvitesResponse extends jspb.Message {
  clearInvitesList(): void;
  getInvitesList(): Array<WorkspaceInvite>;
  setInvitesList(value: Array<WorkspaceInvite>): void;
  addInvites(value?: WorkspaceInvite, index?: number): WorkspaceInvite;

  serializeBinary(): Uint8Array;
  toObject(includeInstance?: boolean): GetInvitesResponse.AsObject;
  static toObject(includeInstance: boolean, msg: GetInvitesResponse): GetInvitesResponse.AsObject;
  static extensions: {[key: number]: jspb.ExtensionFieldInfo<jspb.Message>};
  static extensionsBinary: {[key: number]: jspb.ExtensionFieldBinaryInfo<jspb.Message>};
  static serializeBinaryToWriter(message: GetInvitesResponse, writer: jspb.BinaryWriter): void;
  static deserializeBinary(bytes: Uint8Array): GetInvitesResponse;
  static deserializeBinaryFromReader(message: GetInvitesResponse, reader: jspb.BinaryReader): GetInvitesResponse;
}

export namespace GetInvitesResponse {
  export type AsObject = {
    invitesList: Array<WorkspaceInvite.AsObject>,
  }
}

export class User extends jspb.Message {
  getEmail(): string;
  setEmail(value: string): void;

  getUpdatedAt(): number;
  setUpdatedAt(value: number): void;

  getStatus(): UserStatusMap[keyof UserStatusMap];
  setStatus(value: UserStatusMap[keyof UserStatusMap]): void;

  serializeBinary(): Uint8Array;
  toObject(includeInstance?: boolean): User.AsObject;
  static toObject(includeInstance: boolean, msg: User): User.AsObject;
  static extensions: {[key: number]: jspb.ExtensionFieldInfo<jspb.Message>};
  static extensionsBinary: {[key: number]: jspb.ExtensionFieldBinaryInfo<jspb.Message>};
  static serializeBinaryToWriter(message: User, writer: jspb.BinaryWriter): void;
  static deserializeBinary(bytes: Uint8Array): User;
  static deserializeBinaryFromReader(message: User, reader: jspb.BinaryReader): User;
}

export namespace User {
  export type AsObject = {
    email: string,
    updatedAt: number,
    status: UserStatusMap[keyof UserStatusMap],
  }
}

export class SetDefaultConnectionRequest extends jspb.Message {
  getConnectionId(): string;
  setConnectionId(value: string): void;

  serializeBinary(): Uint8Array;
  toObject(includeInstance?: boolean): SetDefaultConnectionRequest.AsObject;
  static toObject(includeInstance: boolean, msg: SetDefaultConnectionRequest): SetDefaultConnectionRequest.AsObject;
  static extensions: {[key: number]: jspb.ExtensionFieldInfo<jspb.Message>};
  static extensionsBinary: {[key: number]: jspb.ExtensionFieldBinaryInfo<jspb.Message>};
  static serializeBinaryToWriter(message: SetDefaultConnectionRequest, writer: jspb.BinaryWriter): void;
  static deserializeBinary(bytes: Uint8Array): SetDefaultConnectionRequest;
  static deserializeBinaryFromReader(message: SetDefaultConnectionRequest, reader: jspb.BinaryReader): SetDefaultConnectionRequest;
}

export namespace SetDefaultConnectionRequest {
  export type AsObject = {
    connectionId: string,
  }
}

export class SetDefaultConnectionResponse extends jspb.Message {
  serializeBinary(): Uint8Array;
  toObject(includeInstance?: boolean): SetDefaultConnectionResponse.AsObject;
  static toObject(includeInstance: boolean, msg: SetDefaultConnectionResponse): SetDefaultConnectionResponse.AsObject;
  static extensions: {[key: number]: jspb.ExtensionFieldInfo<jspb.Message>};
  static extensionsBinary: {[key: number]: jspb.ExtensionFieldBinaryInfo<jspb.Message>};
  static serializeBinaryToWriter(message: SetDefaultConnectionResponse, writer: jspb.BinaryWriter): void;
  static deserializeBinary(bytes: Uint8Array): SetDefaultConnectionResponse;
  static deserializeBinaryFromReader(message: SetDefaultConnectionResponse, reader: jspb.BinaryReader): SetDefaultConnectionResponse;
}

export namespace SetDefaultConnectionResponse {
  export type AsObject = {
  }
}

export class RunAllQueriesRequest extends jspb.Message {
  getReportId(): string;
  setReportId(value: string): void;

  serializeBinary(): Uint8Array;
  toObject(includeInstance?: boolean): RunAllQueriesRequest.AsObject;
  static toObject(includeInstance: boolean, msg: RunAllQueriesRequest): RunAllQueriesRequest.AsObject;
  static extensions: {[key: number]: jspb.ExtensionFieldInfo<jspb.Message>};
  static extensionsBinary: {[key: number]: jspb.ExtensionFieldBinaryInfo<jspb.Message>};
  static serializeBinaryToWriter(message: RunAllQueriesRequest, writer: jspb.BinaryWriter): void;
  static deserializeBinary(bytes: Uint8Array): RunAllQueriesRequest;
  static deserializeBinaryFromReader(message: RunAllQueriesRequest, reader: jspb.BinaryReader): RunAllQueriesRequest;
}

export namespace RunAllQueriesRequest {
  export type AsObject = {
    reportId: string,
  }
}

export class RunAllQueriesResponse extends jspb.Message {
  serializeBinary(): Uint8Array;
  toObject(includeInstance?: boolean): RunAllQueriesResponse.AsObject;
  static toObject(includeInstance: boolean, msg: RunAllQueriesResponse): RunAllQueriesResponse.AsObject;
  static extensions: {[key: number]: jspb.ExtensionFieldInfo<jspb.Message>};
  static extensionsBinary: {[key: number]: jspb.ExtensionFieldBinaryInfo<jspb.Message>};
  static serializeBinaryToWriter(message: RunAllQueriesResponse, writer: jspb.BinaryWriter): void;
  static deserializeBinary(bytes: Uint8Array): RunAllQueriesResponse;
  static deserializeBinaryFromReader(message: RunAllQueriesResponse, reader: jspb.BinaryReader): RunAllQueriesResponse;
}

export namespace RunAllQueriesResponse {
  export type AsObject = {
  }
}

export class CancelSubscriptionRequest extends jspb.Message {
  getUiUrl(): string;
  setUiUrl(value: string): void;

  serializeBinary(): Uint8Array;
  toObject(includeInstance?: boolean): CancelSubscriptionRequest.AsObject;
  static toObject(includeInstance: boolean, msg: CancelSubscriptionRequest): CancelSubscriptionRequest.AsObject;
  static extensions: {[key: number]: jspb.ExtensionFieldInfo<jspb.Message>};
  static extensionsBinary: {[key: number]: jspb.ExtensionFieldBinaryInfo<jspb.Message>};
  static serializeBinaryToWriter(message: CancelSubscriptionRequest, writer: jspb.BinaryWriter): void;
  static deserializeBinary(bytes: Uint8Array): CancelSubscriptionRequest;
  static deserializeBinaryFromReader(message: CancelSubscriptionRequest, reader: jspb.BinaryReader): CancelSubscriptionRequest;
}

export namespace CancelSubscriptionRequest {
  export type AsObject = {
    uiUrl: string,
  }
}

export class CancelSubscriptionResponse extends jspb.Message {
  getRedirectUrl(): string;
  setRedirectUrl(value: string): void;

  serializeBinary(): Uint8Array;
  toObject(includeInstance?: boolean): CancelSubscriptionResponse.AsObject;
  static toObject(includeInstance: boolean, msg: CancelSubscriptionResponse): CancelSubscriptionResponse.AsObject;
  static extensions: {[key: number]: jspb.ExtensionFieldInfo<jspb.Message>};
  static extensionsBinary: {[key: number]: jspb.ExtensionFieldBinaryInfo<jspb.Message>};
  static serializeBinaryToWriter(message: CancelSubscriptionResponse, writer: jspb.BinaryWriter): void;
  static deserializeBinary(bytes: Uint8Array): CancelSubscriptionResponse;
  static deserializeBinaryFromReader(message: CancelSubscriptionResponse, reader: jspb.BinaryReader): CancelSubscriptionResponse;
}

export namespace CancelSubscriptionResponse {
  export type AsObject = {
    redirectUrl: string,
  }
}

export class Workspace extends jspb.Message {
  getId(): string;
  setId(value: string): void;

  getName(): string;
  setName(value: string): void;

  serializeBinary(): Uint8Array;
  toObject(includeInstance?: boolean): Workspace.AsObject;
  static toObject(includeInstance: boolean, msg: Workspace): Workspace.AsObject;
  static extensions: {[key: number]: jspb.ExtensionFieldInfo<jspb.Message>};
  static extensionsBinary: {[key: number]: jspb.ExtensionFieldBinaryInfo<jspb.Message>};
  static serializeBinaryToWriter(message: Workspace, writer: jspb.BinaryWriter): void;
  static deserializeBinary(bytes: Uint8Array): Workspace;
  static deserializeBinaryFromReader(message: Workspace, reader: jspb.BinaryReader): Workspace;
}

export namespace Workspace {
  export type AsObject = {
    id: string,
    name: string,
  }
}

export class Subscription extends jspb.Message {
  getPlanType(): PlanTypeMap[keyof PlanTypeMap];
  setPlanType(value: PlanTypeMap[keyof PlanTypeMap]): void;

  getUpdatedAt(): number;
  setUpdatedAt(value: number): void;

  getCustomerId(): string;
  setCustomerId(value: string): void;

  getStripeSubscriptionId(): string;
  setStripeSubscriptionId(value: string): void;

  getStripeCustomerEmail(): string;
  setStripeCustomerEmail(value: string): void;

  getCancelAt(): number;
  setCancelAt(value: number): void;

  serializeBinary(): Uint8Array;
  toObject(includeInstance?: boolean): Subscription.AsObject;
  static toObject(includeInstance: boolean, msg: Subscription): Subscription.AsObject;
  static extensions: {[key: number]: jspb.ExtensionFieldInfo<jspb.Message>};
  static extensionsBinary: {[key: number]: jspb.ExtensionFieldBinaryInfo<jspb.Message>};
  static serializeBinaryToWriter(message: Subscription, writer: jspb.BinaryWriter): void;
  static deserializeBinary(bytes: Uint8Array): Subscription;
  static deserializeBinaryFromReader(message: Subscription, reader: jspb.BinaryReader): Subscription;
}

export namespace Subscription {
  export type AsObject = {
    planType: PlanTypeMap[keyof PlanTypeMap],
    updatedAt: number,
    customerId: string,
    stripeSubscriptionId: string,
    stripeCustomerEmail: string,
    cancelAt: number,
  }
}

export class CreateSubscriptionRequest extends jspb.Message {
  getPlanType(): PlanTypeMap[keyof PlanTypeMap];
  setPlanType(value: PlanTypeMap[keyof PlanTypeMap]): void;

  getUiUrl(): string;
  setUiUrl(value: string): void;

  serializeBinary(): Uint8Array;
  toObject(includeInstance?: boolean): CreateSubscriptionRequest.AsObject;
  static toObject(includeInstance: boolean, msg: CreateSubscriptionRequest): CreateSubscriptionRequest.AsObject;
  static extensions: {[key: number]: jspb.ExtensionFieldInfo<jspb.Message>};
  static extensionsBinary: {[key: number]: jspb.ExtensionFieldBinaryInfo<jspb.Message>};
  static serializeBinaryToWriter(message: CreateSubscriptionRequest, writer: jspb.BinaryWriter): void;
  static deserializeBinary(bytes: Uint8Array): CreateSubscriptionRequest;
  static deserializeBinaryFromReader(message: CreateSubscriptionRequest, reader: jspb.BinaryReader): CreateSubscriptionRequest;
}

export namespace CreateSubscriptionRequest {
  export type AsObject = {
    planType: PlanTypeMap[keyof PlanTypeMap],
    uiUrl: string,
  }
}

export class CreateSubscriptionResponse extends jspb.Message {
  getRedirectUrl(): string;
  setRedirectUrl(value: string): void;

  serializeBinary(): Uint8Array;
  toObject(includeInstance?: boolean): CreateSubscriptionResponse.AsObject;
  static toObject(includeInstance: boolean, msg: CreateSubscriptionResponse): CreateSubscriptionResponse.AsObject;
  static extensions: {[key: number]: jspb.ExtensionFieldInfo<jspb.Message>};
  static extensionsBinary: {[key: number]: jspb.ExtensionFieldBinaryInfo<jspb.Message>};
  static serializeBinaryToWriter(message: CreateSubscriptionResponse, writer: jspb.BinaryWriter): void;
  static deserializeBinary(bytes: Uint8Array): CreateSubscriptionResponse;
  static deserializeBinaryFromReader(message: CreateSubscriptionResponse, reader: jspb.BinaryReader): CreateSubscriptionResponse;
}

export namespace CreateSubscriptionResponse {
  export type AsObject = {
    redirectUrl: string,
  }
}

export class GetConnectionListRequest extends jspb.Message {
  serializeBinary(): Uint8Array;
  toObject(includeInstance?: boolean): GetConnectionListRequest.AsObject;
  static toObject(includeInstance: boolean, msg: GetConnectionListRequest): GetConnectionListRequest.AsObject;
  static extensions: {[key: number]: jspb.ExtensionFieldInfo<jspb.Message>};
  static extensionsBinary: {[key: number]: jspb.ExtensionFieldBinaryInfo<jspb.Message>};
  static serializeBinaryToWriter(message: GetConnectionListRequest, writer: jspb.BinaryWriter): void;
  static deserializeBinary(bytes: Uint8Array): GetConnectionListRequest;
  static deserializeBinaryFromReader(message: GetConnectionListRequest, reader: jspb.BinaryReader): GetConnectionListRequest;
}

export namespace GetConnectionListRequest {
  export type AsObject = {
  }
}

export class GetConnectionListResponse extends jspb.Message {
  clearConnectionsList(): void;
  getConnectionsList(): Array<Connection>;
  setConnectionsList(value: Array<Connection>): void;
  addConnections(value?: Connection, index?: number): Connection;

  serializeBinary(): Uint8Array;
  toObject(includeInstance?: boolean): GetConnectionListResponse.AsObject;
  static toObject(includeInstance: boolean, msg: GetConnectionListResponse): GetConnectionListResponse.AsObject;
  static extensions: {[key: number]: jspb.ExtensionFieldInfo<jspb.Message>};
  static extensionsBinary: {[key: number]: jspb.ExtensionFieldBinaryInfo<jspb.Message>};
  static serializeBinaryToWriter(message: GetConnectionListResponse, writer: jspb.BinaryWriter): void;
  static deserializeBinary(bytes: Uint8Array): GetConnectionListResponse;
  static deserializeBinaryFromReader(message: GetConnectionListResponse, reader: jspb.BinaryReader): GetConnectionListResponse;
}

export namespace GetConnectionListResponse {
  export type AsObject = {
    connectionsList: Array<Connection.AsObject>,
  }
}

export class GetUserStreamRequest extends jspb.Message {
  hasStreamOptions(): boolean;
  clearStreamOptions(): void;
  getStreamOptions(): StreamOptions | undefined;
  setStreamOptions(value?: StreamOptions): void;

  serializeBinary(): Uint8Array;
  toObject(includeInstance?: boolean): GetUserStreamRequest.AsObject;
  static toObject(includeInstance: boolean, msg: GetUserStreamRequest): GetUserStreamRequest.AsObject;
  static extensions: {[key: number]: jspb.ExtensionFieldInfo<jspb.Message>};
  static extensionsBinary: {[key: number]: jspb.ExtensionFieldBinaryInfo<jspb.Message>};
  static serializeBinaryToWriter(message: GetUserStreamRequest, writer: jspb.BinaryWriter): void;
  static deserializeBinary(bytes: Uint8Array): GetUserStreamRequest;
  static deserializeBinaryFromReader(message: GetUserStreamRequest, reader: jspb.BinaryReader): GetUserStreamRequest;
}

export namespace GetUserStreamRequest {
  export type AsObject = {
    streamOptions?: StreamOptions.AsObject,
  }
}

export class GetUserStreamResponse extends jspb.Message {
  hasStreamOptions(): boolean;
  clearStreamOptions(): void;
  getStreamOptions(): StreamOptions | undefined;
  setStreamOptions(value?: StreamOptions): void;

  getConnectionUpdate(): number;
  setConnectionUpdate(value: number): void;

  getEmail(): string;
  setEmail(value: string): void;

<<<<<<< HEAD
  getWorkspaceId(): string;
  setWorkspaceId(value: string): void;

  getPlanType(): PlanTypeMap[keyof PlanTypeMap];
  setPlanType(value: PlanTypeMap[keyof PlanTypeMap]): void;

  getWorkspaceUpdate(): number;
  setWorkspaceUpdate(value: number): void;
=======
  getSensitiveScopesGranted(): boolean;
  setSensitiveScopesGranted(value: boolean): void;

  getSensitiveScopesGrantedOnce(): boolean;
  setSensitiveScopesGrantedOnce(value: boolean): void;
>>>>>>> 83661657

  serializeBinary(): Uint8Array;
  toObject(includeInstance?: boolean): GetUserStreamResponse.AsObject;
  static toObject(includeInstance: boolean, msg: GetUserStreamResponse): GetUserStreamResponse.AsObject;
  static extensions: {[key: number]: jspb.ExtensionFieldInfo<jspb.Message>};
  static extensionsBinary: {[key: number]: jspb.ExtensionFieldBinaryInfo<jspb.Message>};
  static serializeBinaryToWriter(message: GetUserStreamResponse, writer: jspb.BinaryWriter): void;
  static deserializeBinary(bytes: Uint8Array): GetUserStreamResponse;
  static deserializeBinaryFromReader(message: GetUserStreamResponse, reader: jspb.BinaryReader): GetUserStreamResponse;
}

export namespace GetUserStreamResponse {
  export type AsObject = {
    streamOptions?: StreamOptions.AsObject,
    connectionUpdate: number,
    email: string,
<<<<<<< HEAD
    workspaceId: string,
    planType: PlanTypeMap[keyof PlanTypeMap],
    workspaceUpdate: number,
=======
    sensitiveScopesGranted: boolean,
    sensitiveScopesGrantedOnce: boolean,
>>>>>>> 83661657
  }
}

export class TestConnectionRequest extends jspb.Message {
  hasConnection(): boolean;
  clearConnection(): void;
  getConnection(): Connection | undefined;
  setConnection(value?: Connection): void;

  serializeBinary(): Uint8Array;
  toObject(includeInstance?: boolean): TestConnectionRequest.AsObject;
  static toObject(includeInstance: boolean, msg: TestConnectionRequest): TestConnectionRequest.AsObject;
  static extensions: {[key: number]: jspb.ExtensionFieldInfo<jspb.Message>};
  static extensionsBinary: {[key: number]: jspb.ExtensionFieldBinaryInfo<jspb.Message>};
  static serializeBinaryToWriter(message: TestConnectionRequest, writer: jspb.BinaryWriter): void;
  static deserializeBinary(bytes: Uint8Array): TestConnectionRequest;
  static deserializeBinaryFromReader(message: TestConnectionRequest, reader: jspb.BinaryReader): TestConnectionRequest;
}

export namespace TestConnectionRequest {
  export type AsObject = {
    connection?: Connection.AsObject,
  }
}

export class TestConnectionResponse extends jspb.Message {
  getSuccess(): boolean;
  setSuccess(value: boolean): void;

  getError(): string;
  setError(value: string): void;

  serializeBinary(): Uint8Array;
  toObject(includeInstance?: boolean): TestConnectionResponse.AsObject;
  static toObject(includeInstance: boolean, msg: TestConnectionResponse): TestConnectionResponse.AsObject;
  static extensions: {[key: number]: jspb.ExtensionFieldInfo<jspb.Message>};
  static extensionsBinary: {[key: number]: jspb.ExtensionFieldBinaryInfo<jspb.Message>};
  static serializeBinaryToWriter(message: TestConnectionResponse, writer: jspb.BinaryWriter): void;
  static deserializeBinary(bytes: Uint8Array): TestConnectionResponse;
  static deserializeBinaryFromReader(message: TestConnectionResponse, reader: jspb.BinaryReader): TestConnectionResponse;
}

export namespace TestConnectionResponse {
  export type AsObject = {
    success: boolean,
    error: string,
  }
}

export class ArchiveConnectionRequest extends jspb.Message {
  getConnectionId(): string;
  setConnectionId(value: string): void;

  serializeBinary(): Uint8Array;
  toObject(includeInstance?: boolean): ArchiveConnectionRequest.AsObject;
  static toObject(includeInstance: boolean, msg: ArchiveConnectionRequest): ArchiveConnectionRequest.AsObject;
  static extensions: {[key: number]: jspb.ExtensionFieldInfo<jspb.Message>};
  static extensionsBinary: {[key: number]: jspb.ExtensionFieldBinaryInfo<jspb.Message>};
  static serializeBinaryToWriter(message: ArchiveConnectionRequest, writer: jspb.BinaryWriter): void;
  static deserializeBinary(bytes: Uint8Array): ArchiveConnectionRequest;
  static deserializeBinaryFromReader(message: ArchiveConnectionRequest, reader: jspb.BinaryReader): ArchiveConnectionRequest;
}

export namespace ArchiveConnectionRequest {
  export type AsObject = {
    connectionId: string,
  }
}

export class ArchiveConnectionResponse extends jspb.Message {
  serializeBinary(): Uint8Array;
  toObject(includeInstance?: boolean): ArchiveConnectionResponse.AsObject;
  static toObject(includeInstance: boolean, msg: ArchiveConnectionResponse): ArchiveConnectionResponse.AsObject;
  static extensions: {[key: number]: jspb.ExtensionFieldInfo<jspb.Message>};
  static extensionsBinary: {[key: number]: jspb.ExtensionFieldBinaryInfo<jspb.Message>};
  static serializeBinaryToWriter(message: ArchiveConnectionResponse, writer: jspb.BinaryWriter): void;
  static deserializeBinary(bytes: Uint8Array): ArchiveConnectionResponse;
  static deserializeBinaryFromReader(message: ArchiveConnectionResponse, reader: jspb.BinaryReader): ArchiveConnectionResponse;
}

export namespace ArchiveConnectionResponse {
  export type AsObject = {
  }
}

export class UpdateConnectionRequest extends jspb.Message {
  hasConnection(): boolean;
  clearConnection(): void;
  getConnection(): Connection | undefined;
  setConnection(value?: Connection): void;

  serializeBinary(): Uint8Array;
  toObject(includeInstance?: boolean): UpdateConnectionRequest.AsObject;
  static toObject(includeInstance: boolean, msg: UpdateConnectionRequest): UpdateConnectionRequest.AsObject;
  static extensions: {[key: number]: jspb.ExtensionFieldInfo<jspb.Message>};
  static extensionsBinary: {[key: number]: jspb.ExtensionFieldBinaryInfo<jspb.Message>};
  static serializeBinaryToWriter(message: UpdateConnectionRequest, writer: jspb.BinaryWriter): void;
  static deserializeBinary(bytes: Uint8Array): UpdateConnectionRequest;
  static deserializeBinaryFromReader(message: UpdateConnectionRequest, reader: jspb.BinaryReader): UpdateConnectionRequest;
}

export namespace UpdateConnectionRequest {
  export type AsObject = {
    connection?: Connection.AsObject,
  }
}

export class UpdateConnectionResponse extends jspb.Message {
  hasConnection(): boolean;
  clearConnection(): void;
  getConnection(): Connection | undefined;
  setConnection(value?: Connection): void;

  serializeBinary(): Uint8Array;
  toObject(includeInstance?: boolean): UpdateConnectionResponse.AsObject;
  static toObject(includeInstance: boolean, msg: UpdateConnectionResponse): UpdateConnectionResponse.AsObject;
  static extensions: {[key: number]: jspb.ExtensionFieldInfo<jspb.Message>};
  static extensionsBinary: {[key: number]: jspb.ExtensionFieldBinaryInfo<jspb.Message>};
  static serializeBinaryToWriter(message: UpdateConnectionResponse, writer: jspb.BinaryWriter): void;
  static deserializeBinary(bytes: Uint8Array): UpdateConnectionResponse;
  static deserializeBinaryFromReader(message: UpdateConnectionResponse, reader: jspb.BinaryReader): UpdateConnectionResponse;
}

export namespace UpdateConnectionResponse {
  export type AsObject = {
    connection?: Connection.AsObject,
  }
}

export class CreateConnectionRequest extends jspb.Message {
  getConnectionName(): string;
  setConnectionName(value: string): void;

  serializeBinary(): Uint8Array;
  toObject(includeInstance?: boolean): CreateConnectionRequest.AsObject;
  static toObject(includeInstance: boolean, msg: CreateConnectionRequest): CreateConnectionRequest.AsObject;
  static extensions: {[key: number]: jspb.ExtensionFieldInfo<jspb.Message>};
  static extensionsBinary: {[key: number]: jspb.ExtensionFieldBinaryInfo<jspb.Message>};
  static serializeBinaryToWriter(message: CreateConnectionRequest, writer: jspb.BinaryWriter): void;
  static deserializeBinary(bytes: Uint8Array): CreateConnectionRequest;
  static deserializeBinaryFromReader(message: CreateConnectionRequest, reader: jspb.BinaryReader): CreateConnectionRequest;
}

export namespace CreateConnectionRequest {
  export type AsObject = {
    connectionName: string,
  }
}

export class CreateConnectionResponse extends jspb.Message {
  hasConnection(): boolean;
  clearConnection(): void;
  getConnection(): Connection | undefined;
  setConnection(value?: Connection): void;

  serializeBinary(): Uint8Array;
  toObject(includeInstance?: boolean): CreateConnectionResponse.AsObject;
  static toObject(includeInstance: boolean, msg: CreateConnectionResponse): CreateConnectionResponse.AsObject;
  static extensions: {[key: number]: jspb.ExtensionFieldInfo<jspb.Message>};
  static extensionsBinary: {[key: number]: jspb.ExtensionFieldBinaryInfo<jspb.Message>};
  static serializeBinaryToWriter(message: CreateConnectionResponse, writer: jspb.BinaryWriter): void;
  static deserializeBinary(bytes: Uint8Array): CreateConnectionResponse;
  static deserializeBinaryFromReader(message: CreateConnectionResponse, reader: jspb.BinaryReader): CreateConnectionResponse;
}

export namespace CreateConnectionResponse {
  export type AsObject = {
    connection?: Connection.AsObject,
  }
}

export class Connection extends jspb.Message {
  getId(): string;
  setId(value: string): void;

  getConnectionName(): string;
  setConnectionName(value: string): void;

  getBigqueryProjectId(): string;
  setBigqueryProjectId(value: string): void;

  getCloudStorageBucket(): string;
  setCloudStorageBucket(value: string): void;

  getIsDefault(): boolean;
  setIsDefault(value: boolean): void;

  getAuthorEmail(): string;
  setAuthorEmail(value: string): void;

  getCreatedAt(): number;
  setCreatedAt(value: number): void;

  getUpdatedAt(): number;
  setUpdatedAt(value: number): void;

  serializeBinary(): Uint8Array;
  toObject(includeInstance?: boolean): Connection.AsObject;
  static toObject(includeInstance: boolean, msg: Connection): Connection.AsObject;
  static extensions: {[key: number]: jspb.ExtensionFieldInfo<jspb.Message>};
  static extensionsBinary: {[key: number]: jspb.ExtensionFieldBinaryInfo<jspb.Message>};
  static serializeBinaryToWriter(message: Connection, writer: jspb.BinaryWriter): void;
  static deserializeBinary(bytes: Uint8Array): Connection;
  static deserializeBinaryFromReader(message: Connection, reader: jspb.BinaryReader): Connection;
}

export namespace Connection {
  export type AsObject = {
    id: string,
    connectionName: string,
    bigqueryProjectId: string,
    cloudStorageBucket: string,
    isDefault: boolean,
    authorEmail: string,
    createdAt: number,
    updatedAt: number,
  }
}

export class GetUsageRequest extends jspb.Message {
  serializeBinary(): Uint8Array;
  toObject(includeInstance?: boolean): GetUsageRequest.AsObject;
  static toObject(includeInstance: boolean, msg: GetUsageRequest): GetUsageRequest.AsObject;
  static extensions: {[key: number]: jspb.ExtensionFieldInfo<jspb.Message>};
  static extensionsBinary: {[key: number]: jspb.ExtensionFieldBinaryInfo<jspb.Message>};
  static serializeBinaryToWriter(message: GetUsageRequest, writer: jspb.BinaryWriter): void;
  static deserializeBinary(bytes: Uint8Array): GetUsageRequest;
  static deserializeBinaryFromReader(message: GetUsageRequest, reader: jspb.BinaryReader): GetUsageRequest;
}

export namespace GetUsageRequest {
  export type AsObject = {
  }
}

export class GetUsageResponse extends jspb.Message {
  getTotalReports(): number;
  setTotalReports(value: number): void;

  getTotalQueries(): number;
  setTotalQueries(value: number): void;

  getTotalFiles(): number;
  setTotalFiles(value: number): void;

  getTotalAuthors(): number;
  setTotalAuthors(value: number): void;

  serializeBinary(): Uint8Array;
  toObject(includeInstance?: boolean): GetUsageResponse.AsObject;
  static toObject(includeInstance: boolean, msg: GetUsageResponse): GetUsageResponse.AsObject;
  static extensions: {[key: number]: jspb.ExtensionFieldInfo<jspb.Message>};
  static extensionsBinary: {[key: number]: jspb.ExtensionFieldBinaryInfo<jspb.Message>};
  static serializeBinaryToWriter(message: GetUsageResponse, writer: jspb.BinaryWriter): void;
  static deserializeBinary(bytes: Uint8Array): GetUsageResponse;
  static deserializeBinaryFromReader(message: GetUsageResponse, reader: jspb.BinaryReader): GetUsageResponse;
}

export namespace GetUsageResponse {
  export type AsObject = {
    totalReports: number,
    totalQueries: number,
    totalFiles: number,
    totalAuthors: number,
  }
}

export class SetDiscoverableRequest extends jspb.Message {
  getReportId(): string;
  setReportId(value: string): void;

  getDiscoverable(): boolean;
  setDiscoverable(value: boolean): void;

  getAllowEdit(): boolean;
  setAllowEdit(value: boolean): void;

  serializeBinary(): Uint8Array;
  toObject(includeInstance?: boolean): SetDiscoverableRequest.AsObject;
  static toObject(includeInstance: boolean, msg: SetDiscoverableRequest): SetDiscoverableRequest.AsObject;
  static extensions: {[key: number]: jspb.ExtensionFieldInfo<jspb.Message>};
  static extensionsBinary: {[key: number]: jspb.ExtensionFieldBinaryInfo<jspb.Message>};
  static serializeBinaryToWriter(message: SetDiscoverableRequest, writer: jspb.BinaryWriter): void;
  static deserializeBinary(bytes: Uint8Array): SetDiscoverableRequest;
  static deserializeBinaryFromReader(message: SetDiscoverableRequest, reader: jspb.BinaryReader): SetDiscoverableRequest;
}

export namespace SetDiscoverableRequest {
  export type AsObject = {
    reportId: string,
    discoverable: boolean,
    allowEdit: boolean,
  }
}

export class SetDiscoverableResponse extends jspb.Message {
  serializeBinary(): Uint8Array;
  toObject(includeInstance?: boolean): SetDiscoverableResponse.AsObject;
  static toObject(includeInstance: boolean, msg: SetDiscoverableResponse): SetDiscoverableResponse.AsObject;
  static extensions: {[key: number]: jspb.ExtensionFieldInfo<jspb.Message>};
  static extensionsBinary: {[key: number]: jspb.ExtensionFieldBinaryInfo<jspb.Message>};
  static serializeBinaryToWriter(message: SetDiscoverableResponse, writer: jspb.BinaryWriter): void;
  static deserializeBinary(bytes: Uint8Array): SetDiscoverableResponse;
  static deserializeBinaryFromReader(message: SetDiscoverableResponse, reader: jspb.BinaryReader): SetDiscoverableResponse;
}

export namespace SetDiscoverableResponse {
  export type AsObject = {
  }
}

export class RemoveDatasetRequest extends jspb.Message {
  getDatasetId(): string;
  setDatasetId(value: string): void;

  serializeBinary(): Uint8Array;
  toObject(includeInstance?: boolean): RemoveDatasetRequest.AsObject;
  static toObject(includeInstance: boolean, msg: RemoveDatasetRequest): RemoveDatasetRequest.AsObject;
  static extensions: {[key: number]: jspb.ExtensionFieldInfo<jspb.Message>};
  static extensionsBinary: {[key: number]: jspb.ExtensionFieldBinaryInfo<jspb.Message>};
  static serializeBinaryToWriter(message: RemoveDatasetRequest, writer: jspb.BinaryWriter): void;
  static deserializeBinary(bytes: Uint8Array): RemoveDatasetRequest;
  static deserializeBinaryFromReader(message: RemoveDatasetRequest, reader: jspb.BinaryReader): RemoveDatasetRequest;
}

export namespace RemoveDatasetRequest {
  export type AsObject = {
    datasetId: string,
  }
}

export class RemoveDatasetResponse extends jspb.Message {
  getDatasetId(): string;
  setDatasetId(value: string): void;

  serializeBinary(): Uint8Array;
  toObject(includeInstance?: boolean): RemoveDatasetResponse.AsObject;
  static toObject(includeInstance: boolean, msg: RemoveDatasetResponse): RemoveDatasetResponse.AsObject;
  static extensions: {[key: number]: jspb.ExtensionFieldInfo<jspb.Message>};
  static extensionsBinary: {[key: number]: jspb.ExtensionFieldBinaryInfo<jspb.Message>};
  static serializeBinaryToWriter(message: RemoveDatasetResponse, writer: jspb.BinaryWriter): void;
  static deserializeBinary(bytes: Uint8Array): RemoveDatasetResponse;
  static deserializeBinaryFromReader(message: RemoveDatasetResponse, reader: jspb.BinaryReader): RemoveDatasetResponse;
}

export namespace RemoveDatasetResponse {
  export type AsObject = {
    datasetId: string,
  }
}

export class StreamOptions extends jspb.Message {
  getSequence(): number;
  setSequence(value: number): void;

  serializeBinary(): Uint8Array;
  toObject(includeInstance?: boolean): StreamOptions.AsObject;
  static toObject(includeInstance: boolean, msg: StreamOptions): StreamOptions.AsObject;
  static extensions: {[key: number]: jspb.ExtensionFieldInfo<jspb.Message>};
  static extensionsBinary: {[key: number]: jspb.ExtensionFieldBinaryInfo<jspb.Message>};
  static serializeBinaryToWriter(message: StreamOptions, writer: jspb.BinaryWriter): void;
  static deserializeBinary(bytes: Uint8Array): StreamOptions;
  static deserializeBinaryFromReader(message: StreamOptions, reader: jspb.BinaryReader): StreamOptions;
}

export namespace StreamOptions {
  export type AsObject = {
    sequence: number,
  }
}

export class GetEnvRequest extends jspb.Message {
  serializeBinary(): Uint8Array;
  toObject(includeInstance?: boolean): GetEnvRequest.AsObject;
  static toObject(includeInstance: boolean, msg: GetEnvRequest): GetEnvRequest.AsObject;
  static extensions: {[key: number]: jspb.ExtensionFieldInfo<jspb.Message>};
  static extensionsBinary: {[key: number]: jspb.ExtensionFieldBinaryInfo<jspb.Message>};
  static serializeBinaryToWriter(message: GetEnvRequest, writer: jspb.BinaryWriter): void;
  static deserializeBinary(bytes: Uint8Array): GetEnvRequest;
  static deserializeBinaryFromReader(message: GetEnvRequest, reader: jspb.BinaryReader): GetEnvRequest;
}

export namespace GetEnvRequest {
  export type AsObject = {
  }
}

export class GetEnvResponse extends jspb.Message {
  clearVariablesList(): void;
  getVariablesList(): Array<GetEnvResponse.Variable>;
  setVariablesList(value: Array<GetEnvResponse.Variable>): void;
  addVariables(value?: GetEnvResponse.Variable, index?: number): GetEnvResponse.Variable;

  serializeBinary(): Uint8Array;
  toObject(includeInstance?: boolean): GetEnvResponse.AsObject;
  static toObject(includeInstance: boolean, msg: GetEnvResponse): GetEnvResponse.AsObject;
  static extensions: {[key: number]: jspb.ExtensionFieldInfo<jspb.Message>};
  static extensionsBinary: {[key: number]: jspb.ExtensionFieldBinaryInfo<jspb.Message>};
  static serializeBinaryToWriter(message: GetEnvResponse, writer: jspb.BinaryWriter): void;
  static deserializeBinary(bytes: Uint8Array): GetEnvResponse;
  static deserializeBinaryFromReader(message: GetEnvResponse, reader: jspb.BinaryReader): GetEnvResponse;
}

export namespace GetEnvResponse {
  export type AsObject = {
    variablesList: Array<GetEnvResponse.Variable.AsObject>,
  }

  export class Variable extends jspb.Message {
    getType(): GetEnvResponse.Variable.TypeMap[keyof GetEnvResponse.Variable.TypeMap];
    setType(value: GetEnvResponse.Variable.TypeMap[keyof GetEnvResponse.Variable.TypeMap]): void;

    getValue(): string;
    setValue(value: string): void;

    serializeBinary(): Uint8Array;
    toObject(includeInstance?: boolean): Variable.AsObject;
    static toObject(includeInstance: boolean, msg: Variable): Variable.AsObject;
    static extensions: {[key: number]: jspb.ExtensionFieldInfo<jspb.Message>};
    static extensionsBinary: {[key: number]: jspb.ExtensionFieldBinaryInfo<jspb.Message>};
    static serializeBinaryToWriter(message: Variable, writer: jspb.BinaryWriter): void;
    static deserializeBinary(bytes: Uint8Array): Variable;
    static deserializeBinaryFromReader(message: Variable, reader: jspb.BinaryReader): Variable;
  }

  export namespace Variable {
    export type AsObject = {
      type: GetEnvResponse.Variable.TypeMap[keyof GetEnvResponse.Variable.TypeMap],
      value: string,
    }

    export interface TypeMap {
      TYPE_UNSPECIFIED: 0;
      TYPE_MAPBOX_TOKEN: 1;
      TYPE_UX_DATA_DOCUMENTATION: 2;
      TYPE_UX_HOMEPAGE: 3;
      TYPE_ALLOW_FILE_UPLOAD: 4;
      TYPE_DATASOURCE: 5;
      TYPE_STORAGE: 6;
      TYPE_REQUIRE_AMAZON_OIDC: 7;
      TYPE_REQUIRE_IAP: 8;
      TYPE_DISABLE_USAGE_STATS: 9;
      TYPE_REQUIRE_GOOGLE_OAUTH: 10;
      TYPE_BIGQUERY_PROJECT_ID: 11;
      TYPE_CLOUD_STORAGE_BUCKET: 12;
      TYPE_UX_ACCESS_ERROR_INFO_HTML: 13;
      TYPE_UX_NOT_FOUND_ERROR_INFO_HTML: 14;
      TYPE_UX_SAMPLE_QUERY_SQL: 15;
    }

    export const Type: TypeMap;
  }
}

export class RedirectState extends jspb.Message {
  getTokenJson(): string;
  setTokenJson(value: string): void;

  getError(): string;
  setError(value: string): void;

  serializeBinary(): Uint8Array;
  toObject(includeInstance?: boolean): RedirectState.AsObject;
  static toObject(includeInstance: boolean, msg: RedirectState): RedirectState.AsObject;
  static extensions: {[key: number]: jspb.ExtensionFieldInfo<jspb.Message>};
  static extensionsBinary: {[key: number]: jspb.ExtensionFieldBinaryInfo<jspb.Message>};
  static serializeBinaryToWriter(message: RedirectState, writer: jspb.BinaryWriter): void;
  static deserializeBinary(bytes: Uint8Array): RedirectState;
  static deserializeBinaryFromReader(message: RedirectState, reader: jspb.BinaryReader): RedirectState;
}

export namespace RedirectState {
  export type AsObject = {
    tokenJson: string,
    error: string,
  }
}

export class AuthState extends jspb.Message {
  getAction(): AuthState.ActionMap[keyof AuthState.ActionMap];
  setAction(value: AuthState.ActionMap[keyof AuthState.ActionMap]): void;

  getAuthUrl(): string;
  setAuthUrl(value: string): void;

  getUiUrl(): string;
  setUiUrl(value: string): void;

  getAccessTokenToRevoke(): string;
  setAccessTokenToRevoke(value: string): void;

  getSwitchAccount(): boolean;
  setSwitchAccount(value: boolean): void;

  getSensitiveScope(): boolean;
  setSensitiveScope(value: boolean): void;

  serializeBinary(): Uint8Array;
  toObject(includeInstance?: boolean): AuthState.AsObject;
  static toObject(includeInstance: boolean, msg: AuthState): AuthState.AsObject;
  static extensions: {[key: number]: jspb.ExtensionFieldInfo<jspb.Message>};
  static extensionsBinary: {[key: number]: jspb.ExtensionFieldBinaryInfo<jspb.Message>};
  static serializeBinaryToWriter(message: AuthState, writer: jspb.BinaryWriter): void;
  static deserializeBinary(bytes: Uint8Array): AuthState;
  static deserializeBinaryFromReader(message: AuthState, reader: jspb.BinaryReader): AuthState;
}

export namespace AuthState {
  export type AsObject = {
    action: AuthState.ActionMap[keyof AuthState.ActionMap],
    authUrl: string,
    uiUrl: string,
    accessTokenToRevoke: string,
    switchAccount: boolean,
    sensitiveScope: boolean,
  }

  export interface ActionMap {
    ACTION_UNSPECIFIED: 0;
    ACTION_REQUEST_CODE: 1;
    ACTION_REQUEST_TOKEN: 2;
    ACTION_REVOKE: 3;
  }

  export const Action: ActionMap;
}

export class ArchiveReportRequest extends jspb.Message {
  getReportId(): string;
  setReportId(value: string): void;

  getArchive(): boolean;
  setArchive(value: boolean): void;

  serializeBinary(): Uint8Array;
  toObject(includeInstance?: boolean): ArchiveReportRequest.AsObject;
  static toObject(includeInstance: boolean, msg: ArchiveReportRequest): ArchiveReportRequest.AsObject;
  static extensions: {[key: number]: jspb.ExtensionFieldInfo<jspb.Message>};
  static extensionsBinary: {[key: number]: jspb.ExtensionFieldBinaryInfo<jspb.Message>};
  static serializeBinaryToWriter(message: ArchiveReportRequest, writer: jspb.BinaryWriter): void;
  static deserializeBinary(bytes: Uint8Array): ArchiveReportRequest;
  static deserializeBinaryFromReader(message: ArchiveReportRequest, reader: jspb.BinaryReader): ArchiveReportRequest;
}

export namespace ArchiveReportRequest {
  export type AsObject = {
    reportId: string,
    archive: boolean,
  }
}

export class ArchiveReportResponse extends jspb.Message {
  serializeBinary(): Uint8Array;
  toObject(includeInstance?: boolean): ArchiveReportResponse.AsObject;
  static toObject(includeInstance: boolean, msg: ArchiveReportResponse): ArchiveReportResponse.AsObject;
  static extensions: {[key: number]: jspb.ExtensionFieldInfo<jspb.Message>};
  static extensionsBinary: {[key: number]: jspb.ExtensionFieldBinaryInfo<jspb.Message>};
  static serializeBinaryToWriter(message: ArchiveReportResponse, writer: jspb.BinaryWriter): void;
  static deserializeBinary(bytes: Uint8Array): ArchiveReportResponse;
  static deserializeBinaryFromReader(message: ArchiveReportResponse, reader: jspb.BinaryReader): ArchiveReportResponse;
}

export namespace ArchiveReportResponse {
  export type AsObject = {
  }
}

export class ReportListRequest extends jspb.Message {
  hasStreamOptions(): boolean;
  clearStreamOptions(): void;
  getStreamOptions(): StreamOptions | undefined;
  setStreamOptions(value?: StreamOptions): void;

  serializeBinary(): Uint8Array;
  toObject(includeInstance?: boolean): ReportListRequest.AsObject;
  static toObject(includeInstance: boolean, msg: ReportListRequest): ReportListRequest.AsObject;
  static extensions: {[key: number]: jspb.ExtensionFieldInfo<jspb.Message>};
  static extensionsBinary: {[key: number]: jspb.ExtensionFieldBinaryInfo<jspb.Message>};
  static serializeBinaryToWriter(message: ReportListRequest, writer: jspb.BinaryWriter): void;
  static deserializeBinary(bytes: Uint8Array): ReportListRequest;
  static deserializeBinaryFromReader(message: ReportListRequest, reader: jspb.BinaryReader): ReportListRequest;
}

export namespace ReportListRequest {
  export type AsObject = {
    streamOptions?: StreamOptions.AsObject,
  }
}

export class ReportListResponse extends jspb.Message {
  clearReportsList(): void;
  getReportsList(): Array<Report>;
  setReportsList(value: Array<Report>): void;
  addReports(value?: Report, index?: number): Report;

  hasStreamOptions(): boolean;
  clearStreamOptions(): void;
  getStreamOptions(): StreamOptions | undefined;
  setStreamOptions(value?: StreamOptions): void;

  serializeBinary(): Uint8Array;
  toObject(includeInstance?: boolean): ReportListResponse.AsObject;
  static toObject(includeInstance: boolean, msg: ReportListResponse): ReportListResponse.AsObject;
  static extensions: {[key: number]: jspb.ExtensionFieldInfo<jspb.Message>};
  static extensionsBinary: {[key: number]: jspb.ExtensionFieldBinaryInfo<jspb.Message>};
  static serializeBinaryToWriter(message: ReportListResponse, writer: jspb.BinaryWriter): void;
  static deserializeBinary(bytes: Uint8Array): ReportListResponse;
  static deserializeBinaryFromReader(message: ReportListResponse, reader: jspb.BinaryReader): ReportListResponse;
}

export namespace ReportListResponse {
  export type AsObject = {
    reportsList: Array<Report.AsObject>,
    streamOptions?: StreamOptions.AsObject,
  }
}

export class Report extends jspb.Message {
  getId(): string;
  setId(value: string): void;

  getMapConfig(): string;
  setMapConfig(value: string): void;

  getTitle(): string;
  setTitle(value: string): void;

  getArchived(): boolean;
  setArchived(value: boolean): void;

  getCanWrite(): boolean;
  setCanWrite(value: boolean): void;

  getAuthorEmail(): string;
  setAuthorEmail(value: string): void;

  getDiscoverable(): boolean;
  setDiscoverable(value: boolean): void;

  getAllowEdit(): boolean;
  setAllowEdit(value: boolean): void;

  getIsAuthor(): boolean;
  setIsAuthor(value: boolean): void;

  getCreatedAt(): number;
  setCreatedAt(value: number): void;

  getUpdatedAt(): number;
  setUpdatedAt(value: number): void;

  serializeBinary(): Uint8Array;
  toObject(includeInstance?: boolean): Report.AsObject;
  static toObject(includeInstance: boolean, msg: Report): Report.AsObject;
  static extensions: {[key: number]: jspb.ExtensionFieldInfo<jspb.Message>};
  static extensionsBinary: {[key: number]: jspb.ExtensionFieldBinaryInfo<jspb.Message>};
  static serializeBinaryToWriter(message: Report, writer: jspb.BinaryWriter): void;
  static deserializeBinary(bytes: Uint8Array): Report;
  static deserializeBinaryFromReader(message: Report, reader: jspb.BinaryReader): Report;
}

export namespace Report {
  export type AsObject = {
    id: string,
    mapConfig: string,
    title: string,
    archived: boolean,
    canWrite: boolean,
    authorEmail: string,
    discoverable: boolean,
    allowEdit: boolean,
    isAuthor: boolean,
    createdAt: number,
    updatedAt: number,
  }
}

export class Dataset extends jspb.Message {
  getId(): string;
  setId(value: string): void;

  getReportId(): string;
  setReportId(value: string): void;

  getQueryId(): string;
  setQueryId(value: string): void;

  getCreatedAt(): number;
  setCreatedAt(value: number): void;

  getUpdatedAt(): number;
  setUpdatedAt(value: number): void;

  getFileId(): string;
  setFileId(value: string): void;

  getName(): string;
  setName(value: string): void;

  getConnectionId(): string;
  setConnectionId(value: string): void;

  serializeBinary(): Uint8Array;
  toObject(includeInstance?: boolean): Dataset.AsObject;
  static toObject(includeInstance: boolean, msg: Dataset): Dataset.AsObject;
  static extensions: {[key: number]: jspb.ExtensionFieldInfo<jspb.Message>};
  static extensionsBinary: {[key: number]: jspb.ExtensionFieldBinaryInfo<jspb.Message>};
  static serializeBinaryToWriter(message: Dataset, writer: jspb.BinaryWriter): void;
  static deserializeBinary(bytes: Uint8Array): Dataset;
  static deserializeBinaryFromReader(message: Dataset, reader: jspb.BinaryReader): Dataset;
}

export namespace Dataset {
  export type AsObject = {
    id: string,
    reportId: string,
    queryId: string,
    createdAt: number,
    updatedAt: number,
    fileId: string,
    name: string,
    connectionId: string,
  }
}

export class Query extends jspb.Message {
  getId(): string;
  setId(value: string): void;

  getQueryText(): string;
  setQueryText(value: string): void;

  getJobStatus(): Query.JobStatusMap[keyof Query.JobStatusMap];
  setJobStatus(value: Query.JobStatusMap[keyof Query.JobStatusMap]): void;

  getJobResultId(): string;
  setJobResultId(value: string): void;

  getJobError(): string;
  setJobError(value: string): void;

  getJobDuration(): number;
  setJobDuration(value: number): void;

  getTotalRows(): number;
  setTotalRows(value: number): void;

  getBytesProcessed(): number;
  setBytesProcessed(value: number): void;

  getResultSize(): number;
  setResultSize(value: number): void;

  getCreatedAt(): number;
  setCreatedAt(value: number): void;

  getUpdatedAt(): number;
  setUpdatedAt(value: number): void;

  getQuerySource(): Query.QuerySourceMap[keyof Query.QuerySourceMap];
  setQuerySource(value: Query.QuerySourceMap[keyof Query.QuerySourceMap]): void;

  getQuerySourceId(): string;
  setQuerySourceId(value: string): void;

  serializeBinary(): Uint8Array;
  toObject(includeInstance?: boolean): Query.AsObject;
  static toObject(includeInstance: boolean, msg: Query): Query.AsObject;
  static extensions: {[key: number]: jspb.ExtensionFieldInfo<jspb.Message>};
  static extensionsBinary: {[key: number]: jspb.ExtensionFieldBinaryInfo<jspb.Message>};
  static serializeBinaryToWriter(message: Query, writer: jspb.BinaryWriter): void;
  static deserializeBinary(bytes: Uint8Array): Query;
  static deserializeBinaryFromReader(message: Query, reader: jspb.BinaryReader): Query;
}

export namespace Query {
  export type AsObject = {
    id: string,
    queryText: string,
    jobStatus: Query.JobStatusMap[keyof Query.JobStatusMap],
    jobResultId: string,
    jobError: string,
    jobDuration: number,
    totalRows: number,
    bytesProcessed: number,
    resultSize: number,
    createdAt: number,
    updatedAt: number,
    querySource: Query.QuerySourceMap[keyof Query.QuerySourceMap],
    querySourceId: string,
  }

  export interface JobStatusMap {
    JOB_STATUS_UNSPECIFIED: 0;
    JOB_STATUS_PENDING: 1;
    JOB_STATUS_RUNNING: 2;
    JOB_STATUS_DONE_LEGACY: 3;
    JOB_STATUS_READING_RESULTS: 4;
    JOB_STATUS_DONE: 5;
  }

  export const JobStatus: JobStatusMap;

  export interface QuerySourceMap {
    QUERY_SOURCE_UNSPECIFIED: 0;
    QUERY_SOURCE_INLINE: 1;
    QUERY_SOURCE_STORAGE: 2;
  }

  export const QuerySource: QuerySourceMap;
}

export class File extends jspb.Message {
  getId(): string;
  setId(value: string): void;

  getName(): string;
  setName(value: string): void;

  getMimeType(): string;
  setMimeType(value: string): void;

  getSize(): number;
  setSize(value: number): void;

  getSourceId(): string;
  setSourceId(value: string): void;

  getCreatedAt(): number;
  setCreatedAt(value: number): void;

  getUpdatedAt(): number;
  setUpdatedAt(value: number): void;

  getFileStatus(): File.StatusMap[keyof File.StatusMap];
  setFileStatus(value: File.StatusMap[keyof File.StatusMap]): void;

  getUploadError(): string;
  setUploadError(value: string): void;

  serializeBinary(): Uint8Array;
  toObject(includeInstance?: boolean): File.AsObject;
  static toObject(includeInstance: boolean, msg: File): File.AsObject;
  static extensions: {[key: number]: jspb.ExtensionFieldInfo<jspb.Message>};
  static extensionsBinary: {[key: number]: jspb.ExtensionFieldBinaryInfo<jspb.Message>};
  static serializeBinaryToWriter(message: File, writer: jspb.BinaryWriter): void;
  static deserializeBinary(bytes: Uint8Array): File;
  static deserializeBinaryFromReader(message: File, reader: jspb.BinaryReader): File;
}

export namespace File {
  export type AsObject = {
    id: string,
    name: string,
    mimeType: string,
    size: number,
    sourceId: string,
    createdAt: number,
    updatedAt: number,
    fileStatus: File.StatusMap[keyof File.StatusMap],
    uploadError: string,
  }

  export interface StatusMap {
    STATUS_UNSPECIFIED: 0;
    STATUS_NEW: 1;
    STATUS_RECEIVED: 2;
    STATUS_STORED: 3;
  }

  export const Status: StatusMap;
}

export class UpdateReportRequest extends jspb.Message {
  hasReport(): boolean;
  clearReport(): void;
  getReport(): Report | undefined;
  setReport(value?: Report): void;

  clearQueryList(): void;
  getQueryList(): Array<Query>;
  setQueryList(value: Array<Query>): void;
  addQuery(value?: Query, index?: number): Query;

  serializeBinary(): Uint8Array;
  toObject(includeInstance?: boolean): UpdateReportRequest.AsObject;
  static toObject(includeInstance: boolean, msg: UpdateReportRequest): UpdateReportRequest.AsObject;
  static extensions: {[key: number]: jspb.ExtensionFieldInfo<jspb.Message>};
  static extensionsBinary: {[key: number]: jspb.ExtensionFieldBinaryInfo<jspb.Message>};
  static serializeBinaryToWriter(message: UpdateReportRequest, writer: jspb.BinaryWriter): void;
  static deserializeBinary(bytes: Uint8Array): UpdateReportRequest;
  static deserializeBinaryFromReader(message: UpdateReportRequest, reader: jspb.BinaryReader): UpdateReportRequest;
}

export namespace UpdateReportRequest {
  export type AsObject = {
    report?: Report.AsObject,
    queryList: Array<Query.AsObject>,
  }
}

export class UpdateReportResponse extends jspb.Message {
  serializeBinary(): Uint8Array;
  toObject(includeInstance?: boolean): UpdateReportResponse.AsObject;
  static toObject(includeInstance: boolean, msg: UpdateReportResponse): UpdateReportResponse.AsObject;
  static extensions: {[key: number]: jspb.ExtensionFieldInfo<jspb.Message>};
  static extensionsBinary: {[key: number]: jspb.ExtensionFieldBinaryInfo<jspb.Message>};
  static serializeBinaryToWriter(message: UpdateReportResponse, writer: jspb.BinaryWriter): void;
  static deserializeBinary(bytes: Uint8Array): UpdateReportResponse;
  static deserializeBinaryFromReader(message: UpdateReportResponse, reader: jspb.BinaryReader): UpdateReportResponse;
}

export namespace UpdateReportResponse {
  export type AsObject = {
  }
}

export class RunQueryRequest extends jspb.Message {
  getQueryId(): string;
  setQueryId(value: string): void;

  getQueryText(): string;
  setQueryText(value: string): void;

  serializeBinary(): Uint8Array;
  toObject(includeInstance?: boolean): RunQueryRequest.AsObject;
  static toObject(includeInstance: boolean, msg: RunQueryRequest): RunQueryRequest.AsObject;
  static extensions: {[key: number]: jspb.ExtensionFieldInfo<jspb.Message>};
  static extensionsBinary: {[key: number]: jspb.ExtensionFieldBinaryInfo<jspb.Message>};
  static serializeBinaryToWriter(message: RunQueryRequest, writer: jspb.BinaryWriter): void;
  static deserializeBinary(bytes: Uint8Array): RunQueryRequest;
  static deserializeBinaryFromReader(message: RunQueryRequest, reader: jspb.BinaryReader): RunQueryRequest;
}

export namespace RunQueryRequest {
  export type AsObject = {
    queryId: string,
    queryText: string,
  }
}

export class RunQueryResponse extends jspb.Message {
  serializeBinary(): Uint8Array;
  toObject(includeInstance?: boolean): RunQueryResponse.AsObject;
  static toObject(includeInstance: boolean, msg: RunQueryResponse): RunQueryResponse.AsObject;
  static extensions: {[key: number]: jspb.ExtensionFieldInfo<jspb.Message>};
  static extensionsBinary: {[key: number]: jspb.ExtensionFieldBinaryInfo<jspb.Message>};
  static serializeBinaryToWriter(message: RunQueryResponse, writer: jspb.BinaryWriter): void;
  static deserializeBinary(bytes: Uint8Array): RunQueryResponse;
  static deserializeBinaryFromReader(message: RunQueryResponse, reader: jspb.BinaryReader): RunQueryResponse;
}

export namespace RunQueryResponse {
  export type AsObject = {
  }
}

export class CancelQueryRequest extends jspb.Message {
  getQueryId(): string;
  setQueryId(value: string): void;

  serializeBinary(): Uint8Array;
  toObject(includeInstance?: boolean): CancelQueryRequest.AsObject;
  static toObject(includeInstance: boolean, msg: CancelQueryRequest): CancelQueryRequest.AsObject;
  static extensions: {[key: number]: jspb.ExtensionFieldInfo<jspb.Message>};
  static extensionsBinary: {[key: number]: jspb.ExtensionFieldBinaryInfo<jspb.Message>};
  static serializeBinaryToWriter(message: CancelQueryRequest, writer: jspb.BinaryWriter): void;
  static deserializeBinary(bytes: Uint8Array): CancelQueryRequest;
  static deserializeBinaryFromReader(message: CancelQueryRequest, reader: jspb.BinaryReader): CancelQueryRequest;
}

export namespace CancelQueryRequest {
  export type AsObject = {
    queryId: string,
  }
}

export class CancelQueryResponse extends jspb.Message {
  serializeBinary(): Uint8Array;
  toObject(includeInstance?: boolean): CancelQueryResponse.AsObject;
  static toObject(includeInstance: boolean, msg: CancelQueryResponse): CancelQueryResponse.AsObject;
  static extensions: {[key: number]: jspb.ExtensionFieldInfo<jspb.Message>};
  static extensionsBinary: {[key: number]: jspb.ExtensionFieldBinaryInfo<jspb.Message>};
  static serializeBinaryToWriter(message: CancelQueryResponse, writer: jspb.BinaryWriter): void;
  static deserializeBinary(bytes: Uint8Array): CancelQueryResponse;
  static deserializeBinaryFromReader(message: CancelQueryResponse, reader: jspb.BinaryReader): CancelQueryResponse;
}

export namespace CancelQueryResponse {
  export type AsObject = {
  }
}

export class UpdateDatasetNameRequest extends jspb.Message {
  getDatasetId(): string;
  setDatasetId(value: string): void;

  getName(): string;
  setName(value: string): void;

  serializeBinary(): Uint8Array;
  toObject(includeInstance?: boolean): UpdateDatasetNameRequest.AsObject;
  static toObject(includeInstance: boolean, msg: UpdateDatasetNameRequest): UpdateDatasetNameRequest.AsObject;
  static extensions: {[key: number]: jspb.ExtensionFieldInfo<jspb.Message>};
  static extensionsBinary: {[key: number]: jspb.ExtensionFieldBinaryInfo<jspb.Message>};
  static serializeBinaryToWriter(message: UpdateDatasetNameRequest, writer: jspb.BinaryWriter): void;
  static deserializeBinary(bytes: Uint8Array): UpdateDatasetNameRequest;
  static deserializeBinaryFromReader(message: UpdateDatasetNameRequest, reader: jspb.BinaryReader): UpdateDatasetNameRequest;
}

export namespace UpdateDatasetNameRequest {
  export type AsObject = {
    datasetId: string,
    name: string,
  }
}

export class UpdateDatasetNameResponse extends jspb.Message {
  serializeBinary(): Uint8Array;
  toObject(includeInstance?: boolean): UpdateDatasetNameResponse.AsObject;
  static toObject(includeInstance: boolean, msg: UpdateDatasetNameResponse): UpdateDatasetNameResponse.AsObject;
  static extensions: {[key: number]: jspb.ExtensionFieldInfo<jspb.Message>};
  static extensionsBinary: {[key: number]: jspb.ExtensionFieldBinaryInfo<jspb.Message>};
  static serializeBinaryToWriter(message: UpdateDatasetNameResponse, writer: jspb.BinaryWriter): void;
  static deserializeBinary(bytes: Uint8Array): UpdateDatasetNameResponse;
  static deserializeBinaryFromReader(message: UpdateDatasetNameResponse, reader: jspb.BinaryReader): UpdateDatasetNameResponse;
}

export namespace UpdateDatasetNameResponse {
  export type AsObject = {
  }
}

export class UpdateDatasetConnectionRequest extends jspb.Message {
  getDatasetId(): string;
  setDatasetId(value: string): void;

  getConnectionId(): string;
  setConnectionId(value: string): void;

  serializeBinary(): Uint8Array;
  toObject(includeInstance?: boolean): UpdateDatasetConnectionRequest.AsObject;
  static toObject(includeInstance: boolean, msg: UpdateDatasetConnectionRequest): UpdateDatasetConnectionRequest.AsObject;
  static extensions: {[key: number]: jspb.ExtensionFieldInfo<jspb.Message>};
  static extensionsBinary: {[key: number]: jspb.ExtensionFieldBinaryInfo<jspb.Message>};
  static serializeBinaryToWriter(message: UpdateDatasetConnectionRequest, writer: jspb.BinaryWriter): void;
  static deserializeBinary(bytes: Uint8Array): UpdateDatasetConnectionRequest;
  static deserializeBinaryFromReader(message: UpdateDatasetConnectionRequest, reader: jspb.BinaryReader): UpdateDatasetConnectionRequest;
}

export namespace UpdateDatasetConnectionRequest {
  export type AsObject = {
    datasetId: string,
    connectionId: string,
  }
}

export class UpdateDatasetConnectionResponse extends jspb.Message {
  serializeBinary(): Uint8Array;
  toObject(includeInstance?: boolean): UpdateDatasetConnectionResponse.AsObject;
  static toObject(includeInstance: boolean, msg: UpdateDatasetConnectionResponse): UpdateDatasetConnectionResponse.AsObject;
  static extensions: {[key: number]: jspb.ExtensionFieldInfo<jspb.Message>};
  static extensionsBinary: {[key: number]: jspb.ExtensionFieldBinaryInfo<jspb.Message>};
  static serializeBinaryToWriter(message: UpdateDatasetConnectionResponse, writer: jspb.BinaryWriter): void;
  static deserializeBinary(bytes: Uint8Array): UpdateDatasetConnectionResponse;
  static deserializeBinaryFromReader(message: UpdateDatasetConnectionResponse, reader: jspb.BinaryReader): UpdateDatasetConnectionResponse;
}

export namespace UpdateDatasetConnectionResponse {
  export type AsObject = {
  }
}

export class CreateDatasetRequest extends jspb.Message {
  getReportId(): string;
  setReportId(value: string): void;

  serializeBinary(): Uint8Array;
  toObject(includeInstance?: boolean): CreateDatasetRequest.AsObject;
  static toObject(includeInstance: boolean, msg: CreateDatasetRequest): CreateDatasetRequest.AsObject;
  static extensions: {[key: number]: jspb.ExtensionFieldInfo<jspb.Message>};
  static extensionsBinary: {[key: number]: jspb.ExtensionFieldBinaryInfo<jspb.Message>};
  static serializeBinaryToWriter(message: CreateDatasetRequest, writer: jspb.BinaryWriter): void;
  static deserializeBinary(bytes: Uint8Array): CreateDatasetRequest;
  static deserializeBinaryFromReader(message: CreateDatasetRequest, reader: jspb.BinaryReader): CreateDatasetRequest;
}

export namespace CreateDatasetRequest {
  export type AsObject = {
    reportId: string,
  }
}

export class CreateDatasetResponse extends jspb.Message {
  serializeBinary(): Uint8Array;
  toObject(includeInstance?: boolean): CreateDatasetResponse.AsObject;
  static toObject(includeInstance: boolean, msg: CreateDatasetResponse): CreateDatasetResponse.AsObject;
  static extensions: {[key: number]: jspb.ExtensionFieldInfo<jspb.Message>};
  static extensionsBinary: {[key: number]: jspb.ExtensionFieldBinaryInfo<jspb.Message>};
  static serializeBinaryToWriter(message: CreateDatasetResponse, writer: jspb.BinaryWriter): void;
  static deserializeBinary(bytes: Uint8Array): CreateDatasetResponse;
  static deserializeBinaryFromReader(message: CreateDatasetResponse, reader: jspb.BinaryReader): CreateDatasetResponse;
}

export namespace CreateDatasetResponse {
  export type AsObject = {
  }
}

export class CreateFileRequest extends jspb.Message {
  getDatasetId(): string;
  setDatasetId(value: string): void;

  serializeBinary(): Uint8Array;
  toObject(includeInstance?: boolean): CreateFileRequest.AsObject;
  static toObject(includeInstance: boolean, msg: CreateFileRequest): CreateFileRequest.AsObject;
  static extensions: {[key: number]: jspb.ExtensionFieldInfo<jspb.Message>};
  static extensionsBinary: {[key: number]: jspb.ExtensionFieldBinaryInfo<jspb.Message>};
  static serializeBinaryToWriter(message: CreateFileRequest, writer: jspb.BinaryWriter): void;
  static deserializeBinary(bytes: Uint8Array): CreateFileRequest;
  static deserializeBinaryFromReader(message: CreateFileRequest, reader: jspb.BinaryReader): CreateFileRequest;
}

export namespace CreateFileRequest {
  export type AsObject = {
    datasetId: string,
  }
}

export class CreateFileResponse extends jspb.Message {
  getFileId(): string;
  setFileId(value: string): void;

  serializeBinary(): Uint8Array;
  toObject(includeInstance?: boolean): CreateFileResponse.AsObject;
  static toObject(includeInstance: boolean, msg: CreateFileResponse): CreateFileResponse.AsObject;
  static extensions: {[key: number]: jspb.ExtensionFieldInfo<jspb.Message>};
  static extensionsBinary: {[key: number]: jspb.ExtensionFieldBinaryInfo<jspb.Message>};
  static serializeBinaryToWriter(message: CreateFileResponse, writer: jspb.BinaryWriter): void;
  static deserializeBinary(bytes: Uint8Array): CreateFileResponse;
  static deserializeBinaryFromReader(message: CreateFileResponse, reader: jspb.BinaryReader): CreateFileResponse;
}

export namespace CreateFileResponse {
  export type AsObject = {
    fileId: string,
  }
}

export class CreateQueryRequest extends jspb.Message {
  getDatasetId(): string;
  setDatasetId(value: string): void;

  serializeBinary(): Uint8Array;
  toObject(includeInstance?: boolean): CreateQueryRequest.AsObject;
  static toObject(includeInstance: boolean, msg: CreateQueryRequest): CreateQueryRequest.AsObject;
  static extensions: {[key: number]: jspb.ExtensionFieldInfo<jspb.Message>};
  static extensionsBinary: {[key: number]: jspb.ExtensionFieldBinaryInfo<jspb.Message>};
  static serializeBinaryToWriter(message: CreateQueryRequest, writer: jspb.BinaryWriter): void;
  static deserializeBinary(bytes: Uint8Array): CreateQueryRequest;
  static deserializeBinaryFromReader(message: CreateQueryRequest, reader: jspb.BinaryReader): CreateQueryRequest;
}

export namespace CreateQueryRequest {
  export type AsObject = {
    datasetId: string,
  }
}

export class CreateQueryResponse extends jspb.Message {
  hasQuery(): boolean;
  clearQuery(): void;
  getQuery(): Query | undefined;
  setQuery(value?: Query): void;

  serializeBinary(): Uint8Array;
  toObject(includeInstance?: boolean): CreateQueryResponse.AsObject;
  static toObject(includeInstance: boolean, msg: CreateQueryResponse): CreateQueryResponse.AsObject;
  static extensions: {[key: number]: jspb.ExtensionFieldInfo<jspb.Message>};
  static extensionsBinary: {[key: number]: jspb.ExtensionFieldBinaryInfo<jspb.Message>};
  static serializeBinaryToWriter(message: CreateQueryResponse, writer: jspb.BinaryWriter): void;
  static deserializeBinary(bytes: Uint8Array): CreateQueryResponse;
  static deserializeBinaryFromReader(message: CreateQueryResponse, reader: jspb.BinaryReader): CreateQueryResponse;
}

export namespace CreateQueryResponse {
  export type AsObject = {
    query?: Query.AsObject,
  }
}

export class ReportStreamRequest extends jspb.Message {
  hasReport(): boolean;
  clearReport(): void;
  getReport(): Report | undefined;
  setReport(value?: Report): void;

  hasStreamOptions(): boolean;
  clearStreamOptions(): void;
  getStreamOptions(): StreamOptions | undefined;
  setStreamOptions(value?: StreamOptions): void;

  serializeBinary(): Uint8Array;
  toObject(includeInstance?: boolean): ReportStreamRequest.AsObject;
  static toObject(includeInstance: boolean, msg: ReportStreamRequest): ReportStreamRequest.AsObject;
  static extensions: {[key: number]: jspb.ExtensionFieldInfo<jspb.Message>};
  static extensionsBinary: {[key: number]: jspb.ExtensionFieldBinaryInfo<jspb.Message>};
  static serializeBinaryToWriter(message: ReportStreamRequest, writer: jspb.BinaryWriter): void;
  static deserializeBinary(bytes: Uint8Array): ReportStreamRequest;
  static deserializeBinaryFromReader(message: ReportStreamRequest, reader: jspb.BinaryReader): ReportStreamRequest;
}

export namespace ReportStreamRequest {
  export type AsObject = {
    report?: Report.AsObject,
    streamOptions?: StreamOptions.AsObject,
  }
}

export class ReportStreamResponse extends jspb.Message {
  hasReport(): boolean;
  clearReport(): void;
  getReport(): Report | undefined;
  setReport(value?: Report): void;

  clearQueriesList(): void;
  getQueriesList(): Array<Query>;
  setQueriesList(value: Array<Query>): void;
  addQueries(value?: Query, index?: number): Query;

  hasStreamOptions(): boolean;
  clearStreamOptions(): void;
  getStreamOptions(): StreamOptions | undefined;
  setStreamOptions(value?: StreamOptions): void;

  clearDatasetsList(): void;
  getDatasetsList(): Array<Dataset>;
  setDatasetsList(value: Array<Dataset>): void;
  addDatasets(value?: Dataset, index?: number): Dataset;

  clearFilesList(): void;
  getFilesList(): Array<File>;
  setFilesList(value: Array<File>): void;
  addFiles(value?: File, index?: number): File;

  clearConnectionsList(): void;
  getConnectionsList(): Array<Connection>;
  setConnectionsList(value: Array<Connection>): void;
  addConnections(value?: Connection, index?: number): Connection;

  serializeBinary(): Uint8Array;
  toObject(includeInstance?: boolean): ReportStreamResponse.AsObject;
  static toObject(includeInstance: boolean, msg: ReportStreamResponse): ReportStreamResponse.AsObject;
  static extensions: {[key: number]: jspb.ExtensionFieldInfo<jspb.Message>};
  static extensionsBinary: {[key: number]: jspb.ExtensionFieldBinaryInfo<jspb.Message>};
  static serializeBinaryToWriter(message: ReportStreamResponse, writer: jspb.BinaryWriter): void;
  static deserializeBinary(bytes: Uint8Array): ReportStreamResponse;
  static deserializeBinaryFromReader(message: ReportStreamResponse, reader: jspb.BinaryReader): ReportStreamResponse;
}

export namespace ReportStreamResponse {
  export type AsObject = {
    report?: Report.AsObject,
    queriesList: Array<Query.AsObject>,
    streamOptions?: StreamOptions.AsObject,
    datasetsList: Array<Dataset.AsObject>,
    filesList: Array<File.AsObject>,
    connectionsList: Array<Connection.AsObject>,
  }
}

export class ForkReportRequest extends jspb.Message {
  getReportId(): string;
  setReportId(value: string): void;

  serializeBinary(): Uint8Array;
  toObject(includeInstance?: boolean): ForkReportRequest.AsObject;
  static toObject(includeInstance: boolean, msg: ForkReportRequest): ForkReportRequest.AsObject;
  static extensions: {[key: number]: jspb.ExtensionFieldInfo<jspb.Message>};
  static extensionsBinary: {[key: number]: jspb.ExtensionFieldBinaryInfo<jspb.Message>};
  static serializeBinaryToWriter(message: ForkReportRequest, writer: jspb.BinaryWriter): void;
  static deserializeBinary(bytes: Uint8Array): ForkReportRequest;
  static deserializeBinaryFromReader(message: ForkReportRequest, reader: jspb.BinaryReader): ForkReportRequest;
}

export namespace ForkReportRequest {
  export type AsObject = {
    reportId: string,
  }
}

export class ForkReportResponse extends jspb.Message {
  getReportId(): string;
  setReportId(value: string): void;

  serializeBinary(): Uint8Array;
  toObject(includeInstance?: boolean): ForkReportResponse.AsObject;
  static toObject(includeInstance: boolean, msg: ForkReportResponse): ForkReportResponse.AsObject;
  static extensions: {[key: number]: jspb.ExtensionFieldInfo<jspb.Message>};
  static extensionsBinary: {[key: number]: jspb.ExtensionFieldBinaryInfo<jspb.Message>};
  static serializeBinaryToWriter(message: ForkReportResponse, writer: jspb.BinaryWriter): void;
  static deserializeBinary(bytes: Uint8Array): ForkReportResponse;
  static deserializeBinaryFromReader(message: ForkReportResponse, reader: jspb.BinaryReader): ForkReportResponse;
}

export namespace ForkReportResponse {
  export type AsObject = {
    reportId: string,
  }
}

export class CreateReportRequest extends jspb.Message {
  serializeBinary(): Uint8Array;
  toObject(includeInstance?: boolean): CreateReportRequest.AsObject;
  static toObject(includeInstance: boolean, msg: CreateReportRequest): CreateReportRequest.AsObject;
  static extensions: {[key: number]: jspb.ExtensionFieldInfo<jspb.Message>};
  static extensionsBinary: {[key: number]: jspb.ExtensionFieldBinaryInfo<jspb.Message>};
  static serializeBinaryToWriter(message: CreateReportRequest, writer: jspb.BinaryWriter): void;
  static deserializeBinary(bytes: Uint8Array): CreateReportRequest;
  static deserializeBinaryFromReader(message: CreateReportRequest, reader: jspb.BinaryReader): CreateReportRequest;
}

export namespace CreateReportRequest {
  export type AsObject = {
  }
}

export class CreateReportResponse extends jspb.Message {
  hasReport(): boolean;
  clearReport(): void;
  getReport(): Report | undefined;
  setReport(value?: Report): void;

  serializeBinary(): Uint8Array;
  toObject(includeInstance?: boolean): CreateReportResponse.AsObject;
  static toObject(includeInstance: boolean, msg: CreateReportResponse): CreateReportResponse.AsObject;
  static extensions: {[key: number]: jspb.ExtensionFieldInfo<jspb.Message>};
  static extensionsBinary: {[key: number]: jspb.ExtensionFieldBinaryInfo<jspb.Message>};
  static serializeBinaryToWriter(message: CreateReportResponse, writer: jspb.BinaryWriter): void;
  static deserializeBinary(bytes: Uint8Array): CreateReportResponse;
  static deserializeBinaryFromReader(message: CreateReportResponse, reader: jspb.BinaryReader): CreateReportResponse;
}

export namespace CreateReportResponse {
  export type AsObject = {
    report?: Report.AsObject,
  }
}

export interface UserStatusMap {
  USER_STATUS_UNSPECIFIED: 0;
  USER_STATUS_PENDING: 1;
  USER_STATUS_ACTIVE: 2;
  USER_STATUS_REMOVED: 3;
  USER_STATUS_REJECTED: 4;
}

export const UserStatus: UserStatusMap;

export interface PlanTypeMap {
  TYPE_UNSPECIFIED: 0;
  TYPE_PERSONAL: 1;
  TYPE_TEAM: 2;
}

export const PlanType: PlanTypeMap;
<|MERGE_RESOLUTION|>--- conflicted
+++ resolved
@@ -657,7 +657,12 @@
   getEmail(): string;
   setEmail(value: string): void;
 
-<<<<<<< HEAD
+  getSensitiveScopesGranted(): boolean;
+  setSensitiveScopesGranted(value: boolean): void;
+
+  getSensitiveScopesGrantedOnce(): boolean;
+  setSensitiveScopesGrantedOnce(value: boolean): void;
+
   getWorkspaceId(): string;
   setWorkspaceId(value: string): void;
 
@@ -666,13 +671,6 @@
 
   getWorkspaceUpdate(): number;
   setWorkspaceUpdate(value: number): void;
-=======
-  getSensitiveScopesGranted(): boolean;
-  setSensitiveScopesGranted(value: boolean): void;
-
-  getSensitiveScopesGrantedOnce(): boolean;
-  setSensitiveScopesGrantedOnce(value: boolean): void;
->>>>>>> 83661657
 
   serializeBinary(): Uint8Array;
   toObject(includeInstance?: boolean): GetUserStreamResponse.AsObject;
@@ -689,14 +687,11 @@
     streamOptions?: StreamOptions.AsObject,
     connectionUpdate: number,
     email: string,
-<<<<<<< HEAD
+    sensitiveScopesGranted: boolean,
+    sensitiveScopesGrantedOnce: boolean,
     workspaceId: string,
     planType: PlanTypeMap[keyof PlanTypeMap],
     workspaceUpdate: number,
-=======
-    sensitiveScopesGranted: boolean,
-    sensitiveScopesGrantedOnce: boolean,
->>>>>>> 83661657
   }
 }
 
