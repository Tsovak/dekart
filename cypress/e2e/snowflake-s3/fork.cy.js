/* eslint-disable no-undef */
import copy from '../../fixtures/copy.json'

describe('fork', () => {
  it('should have same viz style after fork', async () => {
    cy.visit('/')
    cy.get('button#dekart-create-report').click()
    cy.get('button:contains("Add data from...")').click()
    cy.get('span:contains("SQL query")').click()
    cy.get('textarea').type('select 0 as lat, 0 as lon', { force: true })
    cy.get(`button:contains("${copy.execute}")`).click()
    cy.get('div:contains("1 rows")', { timeout: 20000 }).should('be.visible')

    // rename dataset
    cy.get('span[title="Dataset setting"]').click()
    cy.get('input#dekart-dataset-name-input').should('be.visible')
    const randomDatasetName = `test-${Math.floor(Math.random() * 1000000)}`
    cy.get('input#dekart-dataset-name-input').type(randomDatasetName)
    cy.get('button#dekart-save-dataset-name-button').click()
    cy.get(`span:contains("${randomDatasetName}")`).should('be.visible')
<<<<<<< HEAD
=======

    // share report
    cy.get('button#dekart-share-report').click()
    cy.get('span:contains("Cannot view")').click()
    cy.get('div.dekart-share-view').click()
    cy.get('button').contains('Done').click()

    // change user
    cy.setCookie('dekart-dev-claim-email', 'test2@gmail.com')
    cy.reload()

    // fork report
>>>>>>> 31e0508e
    cy.get('button#dekart-fork-button').click()
    cy.get('span:contains("Fork of Untitled")').should('be.visible')
    cy.get('div:contains("1 rows")', { timeout: 20000 }).should('be.visible')
    cy.get(`span:contains("${randomDatasetName}")`).should('be.visible')
  })
})<|MERGE_RESOLUTION|>--- conflicted
+++ resolved
@@ -18,8 +18,6 @@
     cy.get('input#dekart-dataset-name-input').type(randomDatasetName)
     cy.get('button#dekart-save-dataset-name-button').click()
     cy.get(`span:contains("${randomDatasetName}")`).should('be.visible')
-<<<<<<< HEAD
-=======
 
     // share report
     cy.get('button#dekart-share-report').click()
@@ -32,7 +30,6 @@
     cy.reload()
 
     // fork report
->>>>>>> 31e0508e
     cy.get('button#dekart-fork-button').click()
     cy.get('span:contains("Fork of Untitled")').should('be.visible')
     cy.get('div:contains("1 rows")', { timeout: 20000 }).should('be.visible')
